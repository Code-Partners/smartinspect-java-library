--- conflicted
+++ resolved
@@ -1,146 +1,132 @@
-/**
- * Copyright (C) Code Partners Pty. Ltd. All rights reserved.
- */
-
-package com.gurock.smartinspect;
-
-<<<<<<< HEAD
-// <summary>
-//   Is the abstract representation of the Enum pattern. Is used as base
-//   type for all classes in the SmartInspect Java library which represent
-//   an enumeration type.
-// </summary>
-// <threadsafety>
-//   This class is fully threadsafe.
-// </threadsafety>
-
-public abstract class Enum
-{
-=======
-/**
- * Represents the abstract representation of the Enum pattern. It is used as a base
- * type for all classes in the SmartInspect Java library which represent
- * an enumeration type.
- * This class is fully thread-safe.
- */
-abstract class Enum {
->>>>>>> 318ca02f
-	private int fValue;
-	private String fName;
-	private String fToString;
-
-	/**
-	 * Overloaded. Creates and initializes an Enum instance without a name.
-	 *
-	 * @param value The integer value of the resulting Enum.
-	 */
-
-	protected Enum(int value) {
-		this.fValue = value;
-	}
-
-	/**
-	 * Overloaded. Creates and initializes an Enum instance with a name.
-	 *
-	 * @param value The integer value of the resulting Enum
-	 * @param name  Specifies the name of this instance. Describes this Enum object
-	 */
-	protected Enum(int value, String name) {
-		this.fValue = value;
-		this.fName = name;
-	}
-
-	/**
-	 * Overridden. Creates and returns a string representation of this object.
-	 *
-	 * @return A string representation of this object. The return value is either
-	 * the name of this Enum object if set or the integer value converted to a string.
-	 */
-	public synchronized String toString() {
-		if (this.fToString == null) {
-			if (this.fName == null) {
-				this.fToString = Integer.toString(this.fValue);
-			} else {
-				this.fToString = this.fName;
-			}
-		}
-
-		return this.fToString;
-	}
-
-	/**
-	 * Returns the integer value of this enum.
-	 *
-	 * @return The integer value of this enum. For a string representation of this Enum object, refer to the documentation of the toString method.
-	 */
-	public int getIntValue() {
-		return this.fValue;
-	}
-
-	/**
-	 * Indicates whether some other object is equal to this one.
-	 * <p>
-	 * This method returns true if the supplied Object is an Enum
-	 * and has the same integer value as returned by the getIntValue()
-	 * method of this object. If the supplied Object is not an Enum,
-	 * this method calls the equals method of the parent class.
-	 *
-	 * @param o The object to compare this enum with.
-	 * @return True if the supplied object equals this enum and false otherwise.
-	 */
-	public boolean equals(Object o) {
-		if (o instanceof Enum) {
-			return ((Enum) o).getIntValue() == this.fValue;
-		} else {
-			return super.equals(o);
-		}
-	}
-
-	/**
-	 * Indicates whether the integer value of this Enum is less than
-	 * the integer value of some other Enum.
-	 *
-	 * @param en The enum to compare this enum with.
-	 * @return True if the integer value of this Enum is less than the integer
-	 * value of the supplied Enum and false otherwise.
-	 */
-	public boolean less(Enum en) {
-		return this.fValue < en.getIntValue();
-	}
-
-	/**
-	 * Indicates whether the integer value of this Enum is less than
-	 * or equal to the integer value of some other Enum.
-	 *
-	 * @param en The enum to compare this enum with.
-	 * @return True if the integer value of this Enum is less than or equal to
-	 * the integer value of the supplied Enum and false otherwise.
-	 */
-	public boolean lessEqual(Enum en) {
-		return this.fValue <= en.getIntValue();
-	}
-
-	/**
-	 * Indicates whether the integer value of this Enum is greater
-	 * than the integer value of some other Enum.
-	 *
-	 * @param en The enum to compare this enum with.
-	 * @return True if the integer value of this Enum is greater than the
-	 * integer value of the supplied Enum and false otherwise.
-	 */
-	public boolean greater(Enum en) {
-		return this.fValue > en.getIntValue();
-	}
-
-	/**
-	 * Indicates whether the integer value of this Enum is greater
-	 * than or equal to the integer value of some other Enum.
-	 *
-	 * @param en The enum to compare this enum with.
-	 * @return True if the integer value of this Enum is greater than or
-	 * equal to the integer value of the supplied Enum and false otherwise.
-	 */
-	public boolean greaterEqual(Enum en) {
-		return this.fValue >= en.getIntValue();
-	}
-}
+/**
+ * Copyright (C) Code Partners Pty. Ltd. All rights reserved.
+ */
+
+package com.gurock.smartinspect;
+
+/**
+ * Represents the abstract representation of the Enum pattern. It is used as a base
+ * type for all classes in the SmartInspect Java library which represent
+ * an enumeration type.
+ * This class is fully thread-safe.
+ */
+public abstract class Enum {
+	private int fValue;
+	private String fName;
+	private String fToString;
+
+	/**
+	 * Overloaded. Creates and initializes an Enum instance without a name.
+	 *
+	 * @param value The integer value of the resulting Enum.
+	 */
+
+	protected Enum(int value) {
+		this.fValue = value;
+	}
+
+	/**
+	 * Overloaded. Creates and initializes an Enum instance with a name.
+	 *
+	 * @param value The integer value of the resulting Enum
+	 * @param name  Specifies the name of this instance. Describes this Enum object
+	 */
+	protected Enum(int value, String name) {
+		this.fValue = value;
+		this.fName = name;
+	}
+
+	/**
+	 * Overridden. Creates and returns a string representation of this object.
+	 *
+	 * @return A string representation of this object. The return value is either
+	 * the name of this Enum object if set or the integer value converted to a string.
+	 */
+	public synchronized String toString() {
+		if (this.fToString == null) {
+			if (this.fName == null) {
+				this.fToString = Integer.toString(this.fValue);
+			} else {
+				this.fToString = this.fName;
+			}
+		}
+
+		return this.fToString;
+	}
+
+	/**
+	 * Returns the integer value of this enum.
+	 *
+	 * @return The integer value of this enum. For a string representation of this Enum object, refer to the documentation of the toString method.
+	 */
+	public int getIntValue() {
+		return this.fValue;
+	}
+
+	/**
+	 * Indicates whether some other object is equal to this one.
+	 * <p>
+	 * This method returns true if the supplied Object is an Enum
+	 * and has the same integer value as returned by the getIntValue()
+	 * method of this object. If the supplied Object is not an Enum,
+	 * this method calls the equals method of the parent class.
+	 *
+	 * @param o The object to compare this enum with.
+	 * @return True if the supplied object equals this enum and false otherwise.
+	 */
+	public boolean equals(Object o) {
+		if (o instanceof Enum) {
+			return ((Enum) o).getIntValue() == this.fValue;
+		} else {
+			return super.equals(o);
+		}
+	}
+
+	/**
+	 * Indicates whether the integer value of this Enum is less than
+	 * the integer value of some other Enum.
+	 *
+	 * @param en The enum to compare this enum with.
+	 * @return True if the integer value of this Enum is less than the integer
+	 * value of the supplied Enum and false otherwise.
+	 */
+	public boolean less(Enum en) {
+		return this.fValue < en.getIntValue();
+	}
+
+	/**
+	 * Indicates whether the integer value of this Enum is less than
+	 * or equal to the integer value of some other Enum.
+	 *
+	 * @param en The enum to compare this enum with.
+	 * @return True if the integer value of this Enum is less than or equal to
+	 * the integer value of the supplied Enum and false otherwise.
+	 */
+	public boolean lessEqual(Enum en) {
+		return this.fValue <= en.getIntValue();
+	}
+
+	/**
+	 * Indicates whether the integer value of this Enum is greater
+	 * than the integer value of some other Enum.
+	 *
+	 * @param en The enum to compare this enum with.
+	 * @return True if the integer value of this Enum is greater than the
+	 * integer value of the supplied Enum and false otherwise.
+	 */
+	public boolean greater(Enum en) {
+		return this.fValue > en.getIntValue();
+	}
+
+	/**
+	 * Indicates whether the integer value of this Enum is greater
+	 * than or equal to the integer value of some other Enum.
+	 *
+	 * @param en The enum to compare this enum with.
+	 * @return True if the integer value of this Enum is greater than or
+	 * equal to the integer value of the supplied Enum and false otherwise.
+	 */
+	public boolean greaterEqual(Enum en) {
+		return this.fValue >= en.getIntValue();
+	}
+}