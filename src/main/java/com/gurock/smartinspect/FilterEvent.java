/**
 * Copyright (C) Code Partners Pty. Ltd. All rights reserved.
 */

package com.gurock.smartinspect;

<<<<<<< HEAD
// <summary>
//   This class is used by the SmartInspectListener.onFilter event of
//   the SmartInspect class.
// </summary>
// <remarks>
//   This class consists of only three class members. At first we have
//   the getPacket method, which returns the packet which caused the
//   event.
//   
//   Then there are the getCancel and setCancel methods which can be
//   used to cancel the processing of certain packets. For more
//   information, please refer to the SmartInspectListener.onFilter
//   documentation.
// </remarks>
// <threadsafety>
//   This class is fully threadsafe.
// </threadsafety>

import com.gurock.smartinspect.packets.Packet;

public class FilterEvent extends java.util.EventObject
{
=======
/**
 * This class is used by the SmartInspectListener.onFilter event of the SmartInspect class.
 * <p>
 * This class consists of only three class members. At first we have the getPacket method, which returns the
 * packet which caused the event. Then there are the getCancel and setCancel methods which can be used to cancel
 * the processing of certain packets. For more information, please refer to the SmartInspectListener.onFilter
 * documentation.
 * <p>
 * This class is fully threadsafe.
 */
public class FilterEvent extends java.util.EventObject {
>>>>>>> 822cf6a9
	private Packet fPacket;
	private boolean fCancel;

	/**
	 * Creates and initializes a FilterEvent instance.
	 *
	 * @param source The object which fired the event.
	 * @param packet The packet which caused the event.
	 */
	public FilterEvent(Object source, Packet packet) {
		super(source);
		this.fCancel = false;
		this.fPacket = packet;
	}

	/**
	 * Returns the packet which caused the event.
	 *
	 * @return The packet which caused the event.
	 */
	public Packet getPacket() {
		return this.fPacket;
	}

	/**
	 * Indicates if processing of the current packet should be cancelled or not.
	 * <p>
	 * For more information, please refer to the documentation of the
	 * setCancel method or the SmartInspectListener.onFilter event of
	 * the SmartInspect class.
	 *
	 * @return True if processing of the current packet should be cancelled and false otherwise.
	 */
	public boolean getCancel() {
		return this.fCancel;
	}

	/**
	 * This method can be used to cancel the processing of certain
	 * packets during the SmartInspectListener.onFilter event of the
	 * SmartInspect class. For more information on how to use this method, please refer to
	 * the SmartInspectListener.onFilter event documentation.
	 *
	 * @param cancel Specifies if processing of the current packet should be cancelled
	 *               or not.
	 */
	public void setCancel(boolean cancel) {
		this.fCancel = cancel;
	}
}
<|MERGE_RESOLUTION|>--- conflicted
+++ resolved
@@ -1,92 +1,69 @@
-/**
- * Copyright (C) Code Partners Pty. Ltd. All rights reserved.
- */
-
-package com.gurock.smartinspect;
-
-<<<<<<< HEAD
-// <summary>
-//   This class is used by the SmartInspectListener.onFilter event of
-//   the SmartInspect class.
-// </summary>
-// <remarks>
-//   This class consists of only three class members. At first we have
-//   the getPacket method, which returns the packet which caused the
-//   event.
-//   
-//   Then there are the getCancel and setCancel methods which can be
-//   used to cancel the processing of certain packets. For more
-//   information, please refer to the SmartInspectListener.onFilter
-//   documentation.
-// </remarks>
-// <threadsafety>
-//   This class is fully threadsafe.
-// </threadsafety>
-
-import com.gurock.smartinspect.packets.Packet;
-
-public class FilterEvent extends java.util.EventObject
-{
-=======
-/**
- * This class is used by the SmartInspectListener.onFilter event of the SmartInspect class.
- * <p>
- * This class consists of only three class members. At first we have the getPacket method, which returns the
- * packet which caused the event. Then there are the getCancel and setCancel methods which can be used to cancel
- * the processing of certain packets. For more information, please refer to the SmartInspectListener.onFilter
- * documentation.
- * <p>
- * This class is fully threadsafe.
- */
-public class FilterEvent extends java.util.EventObject {
->>>>>>> 822cf6a9
-	private Packet fPacket;
-	private boolean fCancel;
-
-	/**
-	 * Creates and initializes a FilterEvent instance.
-	 *
-	 * @param source The object which fired the event.
-	 * @param packet The packet which caused the event.
-	 */
-	public FilterEvent(Object source, Packet packet) {
-		super(source);
-		this.fCancel = false;
-		this.fPacket = packet;
-	}
-
-	/**
-	 * Returns the packet which caused the event.
-	 *
-	 * @return The packet which caused the event.
-	 */
-	public Packet getPacket() {
-		return this.fPacket;
-	}
-
-	/**
-	 * Indicates if processing of the current packet should be cancelled or not.
-	 * <p>
-	 * For more information, please refer to the documentation of the
-	 * setCancel method or the SmartInspectListener.onFilter event of
-	 * the SmartInspect class.
-	 *
-	 * @return True if processing of the current packet should be cancelled and false otherwise.
-	 */
-	public boolean getCancel() {
-		return this.fCancel;
-	}
-
-	/**
-	 * This method can be used to cancel the processing of certain
-	 * packets during the SmartInspectListener.onFilter event of the
-	 * SmartInspect class. For more information on how to use this method, please refer to
-	 * the SmartInspectListener.onFilter event documentation.
-	 *
-	 * @param cancel Specifies if processing of the current packet should be cancelled
-	 *               or not.
-	 */
-	public void setCancel(boolean cancel) {
-		this.fCancel = cancel;
-	}
-}
+/**
+ * Copyright (C) Code Partners Pty. Ltd. All rights reserved.
+ */
+
+package com.gurock.smartinspect;
+
+import com.gurock.smartinspect.packets.Packet;
+
+/**
+ * This class is used by the SmartInspectListener.onFilter event of the SmartInspect class.
+ * <p>
+ * This class consists of only three class members. At first we have the getPacket method, which returns the
+ * packet which caused the event. Then there are the getCancel and setCancel methods which can be used to cancel
+ * the processing of certain packets. For more information, please refer to the SmartInspectListener.onFilter
+ * documentation.
+ * <p>
+ * This class is fully threadsafe.
+ */
+public class FilterEvent extends java.util.EventObject {
+	private Packet fPacket;
+	private boolean fCancel;
+
+	/**
+	 * Creates and initializes a FilterEvent instance.
+	 *
+	 * @param source The object which fired the event.
+	 * @param packet The packet which caused the event.
+	 */
+	public FilterEvent(Object source, Packet packet) {
+		super(source);
+		this.fCancel = false;
+		this.fPacket = packet;
+	}
+
+	/**
+	 * Returns the packet which caused the event.
+	 *
+	 * @return The packet which caused the event.
+	 */
+	public Packet getPacket() {
+		return this.fPacket;
+	}
+
+	/**
+	 * Indicates if processing of the current packet should be cancelled or not.
+	 * <p>
+	 * For more information, please refer to the documentation of the
+	 * setCancel method or the SmartInspectListener.onFilter event of
+	 * the SmartInspect class.
+	 *
+	 * @return True if processing of the current packet should be cancelled and false otherwise.
+	 */
+	public boolean getCancel() {
+		return this.fCancel;
+	}
+
+	/**
+	 * This method can be used to cancel the processing of certain
+	 * packets during the SmartInspectListener.onFilter event of the
+	 * SmartInspect class. For more information on how to use this method, please refer to
+	 * the SmartInspectListener.onFilter event documentation.
+	 *
+	 * @param cancel Specifies if processing of the current packet should be cancelled
+	 *               or not.
+	 */
+	public void setCancel(boolean cancel) {
+		this.fCancel = cancel;
+	}
+}