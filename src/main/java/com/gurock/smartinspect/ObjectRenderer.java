--- conflicted
+++ resolved
@@ -1,129 +1,109 @@
-/**
- * Copyright (C) Code Partners Pty. Ltd. All rights reserved.
- */
-
-package com.gurock.smartinspect;
-
-import java.util.Collection;
-import java.util.Iterator;
-import java.util.Map;
-
-<<<<<<< HEAD
-/// <summary>
-//   Responsible for creating a string representation of any arbitrary
-//   object.
-// </summary>
-// <remarks>
-//   This class provides only one method, renderObject, which is capable
-//   of creating a string representation of an object. It renders maps,
-//   collections, arrays or any other object.
-// </remarks>
-// <threadsafety>
-//   The public static members of this class are threadsafe.
-// </threadsafety>
-
-public final class ObjectRenderer
-{
-	private ObjectRenderer()
-	{
-=======
-/**
- * Responsible for creating a string representation of any arbitrary object.
- * <p>
- * This class provides only one method, renderObject, which is capable of creating a string representation of an object.
- * It renders maps, collections, arrays or any other object.
- * <p>
- * The public static members of this class are thread-safe.
- */
-final class ObjectRenderer {
-	private ObjectRenderer() {
->>>>>>> f5f9b76c
-	}
-
-	/**
-	 * Creates a string representation of an object.
-	 * This method is capable of creating a string representation
-	 * of an object. For most types this method simply calls the
-	 * toString method of the supplied object. Some objects, like
-	 * maps, collections or arrays, are handled special.
-	 *
-	 * @param o The object to render. Can be null
-	 * @return A string representation of the supplied object
-	 */
-	public static String renderObject(Object o) {
-		if (o != null) {
-			if (o instanceof Collection) {
-				return renderCollection((Collection) o);
-			} else if (o instanceof Map) {
-				return renderMap((Map) o);
-			} else if (o.getClass().isArray()) {
-				return renderArray((Object[]) o);
-			} else {
-				return o.toString().trim();
-			}
-		} else {
-			return "<null>";
-		}
-	}
-
-	private static String renderCollection(Collection c) {
-		Iterator it = c.iterator();
-		StringBuffer sb = new StringBuffer(64);
-
-		sb.append("[");
-		while (it.hasNext()) {
-			Object o = it.next();
-
-			sb.append(o == c ? "<cycle>" : renderObject(o));
-
-			if (it.hasNext()) {
-				sb.append(", ");
-			}
-		}
-
-		sb.append("]");
-		return sb.toString();
-	}
-
-	private static String renderMap(Map map) {
-		Iterator it = map.keySet().iterator();
-		StringBuffer sb = new StringBuffer(64);
-
-		sb.append("{");
-		while (it.hasNext()) {
-			Object key = it.next();
-			Object val = map.get(key);
-
-			sb.append(
-					(key == map ? "<cycle>" : renderObject(key)) + "=" +
-							(val == map ? "<cycle>" : renderObject(val))
-			);
-
-			if (it.hasNext()) {
-				sb.append(", ");
-			}
-		}
-
-		sb.append("}");
-		return sb.toString();
-	}
-
-	private static String renderArray(Object[] array) {
-		int len = array.length;
-		StringBuffer sb = new StringBuffer(64);
-
-		sb.append("[");
-		for (int i = 0; i < len; i++) {
-			Object o = array[i];
-
-			sb.append(o == array ? "<cycle>" : renderObject(o));
-
-			if (i != len - 1) {
-				sb.append(", ");
-			}
-		}
-
-		sb.append("]");
-		return sb.toString();
-	}
-}
+/**
+ * Copyright (C) Code Partners Pty. Ltd. All rights reserved.
+ */
+
+package com.gurock.smartinspect;
+
+import java.util.Collection;
+import java.util.Iterator;
+import java.util.Map;
+
+/**
+ * Responsible for creating a string representation of any arbitrary object.
+ * <p>
+ * This class provides only one method, renderObject, which is capable of creating a string representation of an object.
+ * It renders maps, collections, arrays or any other object.
+ * <p>
+ * The public static members of this class are thread-safe.
+ */
+public final class ObjectRenderer {
+	private ObjectRenderer() {
+	}
+
+	/**
+	 * Creates a string representation of an object.
+	 * This method is capable of creating a string representation
+	 * of an object. For most types this method simply calls the
+	 * toString method of the supplied object. Some objects, like
+	 * maps, collections or arrays, are handled special.
+	 *
+	 * @param o The object to render. Can be null
+	 * @return A string representation of the supplied object
+	 */
+	public static String renderObject(Object o) {
+		if (o != null) {
+			if (o instanceof Collection) {
+				return renderCollection((Collection) o);
+			} else if (o instanceof Map) {
+				return renderMap((Map) o);
+			} else if (o.getClass().isArray()) {
+				return renderArray((Object[]) o);
+			} else {
+				return o.toString().trim();
+			}
+		} else {
+			return "<null>";
+		}
+	}
+
+	private static String renderCollection(Collection c) {
+		Iterator it = c.iterator();
+		StringBuffer sb = new StringBuffer(64);
+
+		sb.append("[");
+		while (it.hasNext()) {
+			Object o = it.next();
+
+			sb.append(o == c ? "<cycle>" : renderObject(o));
+
+			if (it.hasNext()) {
+				sb.append(", ");
+			}
+		}
+
+		sb.append("]");
+		return sb.toString();
+	}
+
+	private static String renderMap(Map map) {
+		Iterator it = map.keySet().iterator();
+		StringBuffer sb = new StringBuffer(64);
+
+		sb.append("{");
+		while (it.hasNext()) {
+			Object key = it.next();
+			Object val = map.get(key);
+
+			sb.append(
+					(key == map ? "<cycle>" : renderObject(key)) + "=" +
+							(val == map ? "<cycle>" : renderObject(val))
+			);
+
+			if (it.hasNext()) {
+				sb.append(", ");
+			}
+		}
+
+		sb.append("}");
+		return sb.toString();
+	}
+
+	private static String renderArray(Object[] array) {
+		int len = array.length;
+		StringBuffer sb = new StringBuffer(64);
+
+		sb.append("[");
+		for (int i = 0; i < len; i++) {
+			Object o = array[i];
+
+			sb.append(o == array ? "<cycle>" : renderObject(o));
+
+			if (i != len - 1) {
+				sb.append(", ");
+			}
+		}
+
+		sb.append("]");
+		return sb.toString();
+	}
+}