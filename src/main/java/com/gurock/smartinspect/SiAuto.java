/**
 * Copyright (C) Code Partners Pty. Ltd. All rights reserved.
 */

package com.gurock.smartinspect;

<<<<<<< HEAD
// <summary>
//   Provides automatically created objects for using the SmartInspect
//   and Session classes.
// </summary>
// <remarks>
//   This class provides a static field called si of type SmartInspect.
//   Furthermore a Session instance named main with si as parent is ready
//   to use. The SiAuto class is especially useful if do not want to
//   create SmartInspect and Session instances by yourself.
//
//   The <link SmartInspect.setConnections, connections string> of si
//   is set to "pipe(reconnect=true, reconnect.interval=1s)", the
//   <link SmartInspect.setAppName, application name> to "Auto" and
//   the <link Session.setName, session name> of main to "Main".
//
//   <b>Please note that the default connections string has been
//   changed in SmartInspect 3.0</b>. In previous versions, the default
//   connections string was set to "tcp()".
// </remarks>
// <threadsafety>
//   The public static members of this class are threadsafe.
// </threadsafety>
// <example>
// <code>
// import com.gurock.smartinspect.SiAuto;
//
// public class SiAutoExample
// {
// 	public static void main(String[] args)
// 	{
// 		SiAuto.si.setEnabled(true);
// 		SiAuto.main.enterProcess("SiAutoExample");
// 		try 
// 		{
// 			.
// 			.
// 			.
// 		}
// 		finally 
// 		{
// 			SiAuto.main.leaveProcess("SiAutoExample");
// 		}
// 	}
// }
// </code>
// </example>

import com.gurock.smartinspect.session.Session;

public final class SiAuto
{
	private static final String APPNAME = "Auto"; 
	private static final String CONNECTIONS = 
		"pipe(reconnect=true, reconnect.interval=1s)";
	private static final String SESSION = "Main"; 
	
	// <summary>
	//   Automatically created SmartInspect instance.
	// </summary>
	// <remarks>
	//   The <link SmartInspect.setConnections, connections string>
	//   is set to "pipe(reconnect=true, reconnect.interval=1s)".
	//   Please see Protocol.isValidOption for information on the
	//   used options. The <link SmartInspect.setAppName,
	//   application name> is set to "Auto".
	//
	//   <b>Please note that the default connections string has been
	//   changed in SmartInspect 3.0</b>. In previous versions, the
	//   default connections string was set to "tcp()".
	// </remarks>
=======
/**
 * Provides automatically created objects for using the SmartInspect
 * and Session classes. This class provides a static field called si
 * of type SmartInspect. Furthermore, a Session instance named main
 * with si as parent is ready to use. The SiAuto class is especially
 * useful if you do not want to create SmartInspect and Session
 * instances by yourself.
 * <p>
 * The connections string of si is set to "pipe(reconnect=true,
 * reconnect.interval=1s)", the application name to "Auto" and
 * the session name of main to "Main".
 * <p>
 * <b>Please note that the default connections string has been
 * changed in SmartInspect 3.0</b>. In previous versions, the default
 * connections string was set to "tcp()".
 * <p>
 * The public static members of this class are threadsafe.
 *
 * <pre>
 * import com.gurock.smartinspect.SiAuto;
 *
 * public class SiAutoExample
 * {
 *      public static void main(String[] args)
 *      {
 *          SiAuto.si.setEnabled(true);
 *          SiAuto.main.enterProcess("SiAutoExample");
 *          try
 *          {
 *              .
 *              .
 *              .
 *          }
 *          finally
 *          {
 *              SiAuto.main.leaveProcess("SiAutoExample");
 *          }
 *      }
 * }
 * </pre>
 */
public final class SiAuto {
	private static final String APPNAME = "Auto";
	private static final String CONNECTIONS =
			"pipe(reconnect=true, reconnect.interval=1s)";
	private static final String SESSION = "Main";
>>>>>>> 79c0cd04

	/**
	 * Automatically created SmartInspect instance.
	 *
	 * <p>The connections string is set to "pipe(reconnect=true, reconnect.interval=1s)".
	 * Please see {@link Protocol#isValidOption} for information on the
	 * used options. The application name is set to "Auto".</p>
	 *
	 * <p><b>Please note that the default connections string has been
	 * changed in SmartInspect 3.0</b>. In previous versions, the
	 * default connections string was set to "tcp()".</p>
	 */
	public static final SmartInspect si = new SmartInspect(APPNAME);

	/**
	 * Automatically created Session instance.
	 *
	 * <p>The session name is set to "Main"
	 * and the parent to SiAuto.si.</p>
	 */
	public static final Session main = si.addSession(SESSION, true);

	private SiAuto() {
	}

	// <ignore>
	// The documentation system seems to have problems with static
	// code blocks in Java, so we need to ignore the entire block
	// here.

	static {
		try {
			si.setConnections(CONNECTIONS);
		} catch (InvalidConnectionsException e) {
		}
	}

	// </ignore>
}
<|MERGE_RESOLUTION|>--- conflicted
+++ resolved
@@ -1,164 +1,93 @@
-/**
- * Copyright (C) Code Partners Pty. Ltd. All rights reserved.
- */
-
-package com.gurock.smartinspect;
-
-<<<<<<< HEAD
-// <summary>
-//   Provides automatically created objects for using the SmartInspect
-//   and Session classes.
-// </summary>
-// <remarks>
-//   This class provides a static field called si of type SmartInspect.
-//   Furthermore a Session instance named main with si as parent is ready
-//   to use. The SiAuto class is especially useful if do not want to
-//   create SmartInspect and Session instances by yourself.
-//
-//   The <link SmartInspect.setConnections, connections string> of si
-//   is set to "pipe(reconnect=true, reconnect.interval=1s)", the
-//   <link SmartInspect.setAppName, application name> to "Auto" and
-//   the <link Session.setName, session name> of main to "Main".
-//
-//   <b>Please note that the default connections string has been
-//   changed in SmartInspect 3.0</b>. In previous versions, the default
-//   connections string was set to "tcp()".
-// </remarks>
-// <threadsafety>
-//   The public static members of this class are threadsafe.
-// </threadsafety>
-// <example>
-// <code>
-// import com.gurock.smartinspect.SiAuto;
-//
-// public class SiAutoExample
-// {
-// 	public static void main(String[] args)
-// 	{
-// 		SiAuto.si.setEnabled(true);
-// 		SiAuto.main.enterProcess("SiAutoExample");
-// 		try 
-// 		{
-// 			.
-// 			.
-// 			.
-// 		}
-// 		finally 
-// 		{
-// 			SiAuto.main.leaveProcess("SiAutoExample");
-// 		}
-// 	}
-// }
-// </code>
-// </example>
-
-import com.gurock.smartinspect.session.Session;
-
-public final class SiAuto
-{
-	private static final String APPNAME = "Auto"; 
-	private static final String CONNECTIONS = 
-		"pipe(reconnect=true, reconnect.interval=1s)";
-	private static final String SESSION = "Main"; 
-	
-	// <summary>
-	//   Automatically created SmartInspect instance.
-	// </summary>
-	// <remarks>
-	//   The <link SmartInspect.setConnections, connections string>
-	//   is set to "pipe(reconnect=true, reconnect.interval=1s)".
-	//   Please see Protocol.isValidOption for information on the
-	//   used options. The <link SmartInspect.setAppName,
-	//   application name> is set to "Auto".
-	//
-	//   <b>Please note that the default connections string has been
-	//   changed in SmartInspect 3.0</b>. In previous versions, the
-	//   default connections string was set to "tcp()".
-	// </remarks>
-=======
-/**
- * Provides automatically created objects for using the SmartInspect
- * and Session classes. This class provides a static field called si
- * of type SmartInspect. Furthermore, a Session instance named main
- * with si as parent is ready to use. The SiAuto class is especially
- * useful if you do not want to create SmartInspect and Session
- * instances by yourself.
- * <p>
- * The connections string of si is set to "pipe(reconnect=true,
- * reconnect.interval=1s)", the application name to "Auto" and
- * the session name of main to "Main".
- * <p>
- * <b>Please note that the default connections string has been
- * changed in SmartInspect 3.0</b>. In previous versions, the default
- * connections string was set to "tcp()".
- * <p>
- * The public static members of this class are threadsafe.
- *
- * <pre>
- * import com.gurock.smartinspect.SiAuto;
- *
- * public class SiAutoExample
- * {
- *      public static void main(String[] args)
- *      {
- *          SiAuto.si.setEnabled(true);
- *          SiAuto.main.enterProcess("SiAutoExample");
- *          try
- *          {
- *              .
- *              .
- *              .
- *          }
- *          finally
- *          {
- *              SiAuto.main.leaveProcess("SiAutoExample");
- *          }
- *      }
- * }
- * </pre>
- */
-public final class SiAuto {
-	private static final String APPNAME = "Auto";
-	private static final String CONNECTIONS =
-			"pipe(reconnect=true, reconnect.interval=1s)";
-	private static final String SESSION = "Main";
->>>>>>> 79c0cd04
-
-	/**
-	 * Automatically created SmartInspect instance.
-	 *
-	 * <p>The connections string is set to "pipe(reconnect=true, reconnect.interval=1s)".
-	 * Please see {@link Protocol#isValidOption} for information on the
-	 * used options. The application name is set to "Auto".</p>
-	 *
-	 * <p><b>Please note that the default connections string has been
-	 * changed in SmartInspect 3.0</b>. In previous versions, the
-	 * default connections string was set to "tcp()".</p>
-	 */
-	public static final SmartInspect si = new SmartInspect(APPNAME);
-
-	/**
-	 * Automatically created Session instance.
-	 *
-	 * <p>The session name is set to "Main"
-	 * and the parent to SiAuto.si.</p>
-	 */
-	public static final Session main = si.addSession(SESSION, true);
-
-	private SiAuto() {
-	}
-
-	// <ignore>
-	// The documentation system seems to have problems with static
-	// code blocks in Java, so we need to ignore the entire block
-	// here.
-
-	static {
-		try {
-			si.setConnections(CONNECTIONS);
-		} catch (InvalidConnectionsException e) {
-		}
-	}
-
-	// </ignore>
-}
+/**
+ * Copyright (C) Code Partners Pty. Ltd. All rights reserved.
+ */
+
+package com.gurock.smartinspect;
+
+import com.gurock.smartinspect.session.Session;
+
+/**
+ * Provides automatically created objects for using the SmartInspect
+ * and Session classes. This class provides a static field called si
+ * of type SmartInspect. Furthermore, a Session instance named main
+ * with si as parent is ready to use. The SiAuto class is especially
+ * useful if you do not want to create SmartInspect and Session
+ * instances by yourself.
+ * <p>
+ * The connections string of si is set to "pipe(reconnect=true,
+ * reconnect.interval=1s)", the application name to "Auto" and
+ * the session name of main to "Main".
+ * <p>
+ * <b>Please note that the default connections string has been
+ * changed in SmartInspect 3.0</b>. In previous versions, the default
+ * connections string was set to "tcp()".
+ * <p>
+ * The public static members of this class are threadsafe.
+ *
+ * <pre>
+ * import com.gurock.smartinspect.SiAuto;
+ *
+ * public class SiAutoExample
+ * {
+ *      public static void main(String[] args)
+ *      {
+ *          SiAuto.si.setEnabled(true);
+ *          SiAuto.main.enterProcess("SiAutoExample");
+ *          try
+ *          {
+ *              .
+ *              .
+ *              .
+ *          }
+ *          finally
+ *          {
+ *              SiAuto.main.leaveProcess("SiAutoExample");
+ *          }
+ *      }
+ * }
+ * </pre>
+ */
+public final class SiAuto {
+	private static final String APPNAME = "Auto";
+	private static final String CONNECTIONS =
+			"pipe(reconnect=true, reconnect.interval=1s)";
+	private static final String SESSION = "Main";
+
+	/**
+	 * Automatically created SmartInspect instance.
+	 *
+	 * <p>The connections string is set to "pipe(reconnect=true, reconnect.interval=1s)".
+	 * Please see Protocol.isValidOption() for information on the
+	 * used options. The application name is set to "Auto".</p>
+	 *
+	 * <p><b>Please note that the default connections string has been
+	 * changed in SmartInspect 3.0</b>. In previous versions, the
+	 * default connections string was set to "tcp()".</p>
+	 */
+	public static final SmartInspect si = new SmartInspect(APPNAME);
+
+	/**
+	 * Automatically created Session instance.
+	 *
+	 * <p>The session name is set to "Main"
+	 * and the parent to SiAuto.si.</p>
+	 */
+	public static final Session main = si.addSession(SESSION, true);
+
+	private SiAuto() {
+	}
+
+	// <ignore>
+	// The documentation system seems to have problems with static
+	// code blocks in Java, so we need to ignore the entire block
+	// here.
+
+	static {
+		try {
+			si.setConnections(CONNECTIONS);
+		} catch (InvalidConnectionsException e) {
+		}
+	}
+
+	// </ignore>
+}