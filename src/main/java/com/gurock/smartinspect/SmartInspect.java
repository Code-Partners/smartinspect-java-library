--- conflicted
+++ resolved
@@ -1,1772 +1,1570 @@
-/**
- * Copyright (C) Code Partners Pty. Ltd. All rights reserved.
- */
-
-package com.gurock.smartinspect;
-
-import com.gurock.smartinspect.connections.ConnectionsParser;
-import com.gurock.smartinspect.connections.ConnectionsParserEvent;
-import com.gurock.smartinspect.connections.ConnectionsParserListener;
-import com.gurock.smartinspect.packets.Packet;
-import com.gurock.smartinspect.packets.controlcommand.ControlCommand;
-import com.gurock.smartinspect.packets.controlcommand.ControlCommandEvent;
-import com.gurock.smartinspect.packets.logentry.LogEntry;
-import com.gurock.smartinspect.packets.logentry.LogEntryEvent;
-import com.gurock.smartinspect.packets.processflow.ProcessFlow;
-import com.gurock.smartinspect.packets.processflow.ProcessFlowEvent;
-import com.gurock.smartinspect.packets.watch.Watch;
-import com.gurock.smartinspect.packets.watch.WatchEvent;
-import com.gurock.smartinspect.protocols.*;
-import com.gurock.smartinspect.session.Session;
-import com.gurock.smartinspect.session.SessionDefaults;
-import com.gurock.smartinspect.session.SessionManager;
-
-import java.net.InetAddress;
-import java.net.UnknownHostException;
-import java.util.*;
-
-<<<<<<< HEAD
-// <summary>
-//   SmartInspect is the most important class in the SmartInspect
-//   Java library. It is an interface for the protocols, packets
-//   and sessions and is responsible for the error handling.
-// </summary>
-// <remarks>
-//   The SmartInspect class is the most important class in the
-//   SmartInspect Java library. An instance of this class is able to
-//   write log messages to a file or to send them directly to the
-//   SmartInspect Console using TCP. You can control these connections
-//   by passing a connections string to the setConnections method. 
-//
-//   The SmartInspect class offers several properties for controlling
-//   the logging behavior. Besides the setConnections method there
-//   is the setEnabled method which controls if log messages should
-//   be sent or not. Furthermore, the setAppName method specifies the
-//   application name displayed in the SmartInspect Console. And last
-//   but not least, we have the setLevel and setDefaultLevel methods
-//   which let you specify the log level of an SmartInspect object and
-//   its related sessions.
-//
-//   Additionally, the SmartInspect class acts as parent for
-//   sessions, which contain the actual logging methods, like, for
-//   example, Session.logMessage or Session.logObject. It is possible
-//   and common that several different sessions have the same parent
-//   and thus share the same connections. The Session class contains
-//   dozens of useful methods for logging any kind of data. Sessions
-//   can even log variable watches, generate illustrated process and
-//   thread information or control the behavior of the SmartInspect
-//   Console. It is possible, for example, to clear the entire log in
-//   the Console by calling the Session.clearLog method.
-//
-//   To accomplish these different tasks the SmartInspect concept uses
-//   several different packets. The SmartInspect class manages these
-//   packets and logs them to its connections. It is possibility to
-//   register event handlers for every packet type which are called
-//   after a corresponding packet has been sent.
-//
-//   The error handling in the SmartInspect Java library is a little bit
-//   different than in other libraries. This library uses an event, the
-//   <link SmartInspectListener.onError, Error event>, for reporting errors.
-//   We've chosen this way because a logging framework should not alter the
-//   behavior of an application by firing exceptions. The only exception
-//   you need to handle can be thrown by the setConnections method if
-//   the <link SmartInspect.setConnections, connections string> contains
-//   errors.
-// </remarks>
-// <threadsafety>
-//   This class is fully threadsafe.
-// </threadsafety>
-
-public class SmartInspect
-{
-	private static final String VERSION = "3.4.1.5";
-	
-=======
-/**
- * SmartInspect is the most important class in the SmartInspect
- * Java library. It is an interface for the protocols, packets
- * and sessions and is responsible for the error handling.
- * <p>
- * The SmartInspect class is the most important class in the
- * SmartInspect Java library. An instance of this class is able to
- * write log messages to a file or to send them directly to the
- * SmartInspect Console using TCP. You can control these connections
- * by passing a connections string to the setConnections method.
- * <p>
- * The SmartInspect class offers several properties for controlling
- * the logging behavior. Besides the setConnections method there
- * is the setEnabled method which controls if log messages should
- * be sent or not. Furthermore, the setAppName method specifies the
- * application name displayed in the SmartInspect Console. And last
- * but not least, we have the setLevel and setDefaultLevel methods
- * which let you specify the log level of an SmartInspect object and
- * its related sessions.
- * <p>
- * Additionally, the SmartInspect class acts as parent for
- * sessions, which contain the actual logging methods, like, for
- * example, Session.logMessage or Session.logObject. It is possible
- * and common that several different sessions have the same parent
- * and thus share the same connections. The Session class contains
- * dozens of useful methods for logging any kind of data. Sessions
- * can even log variable watches, generate illustrated process and
- * thread information or control the behavior of the SmartInspect
- * Console. It is possible, for example, to clear the entire log in
- * the Console by calling the Session.clearLog method.
- * <p>
- * To accomplish these different tasks the SmartInspect concept uses
- * several different packets. The SmartInspect class manages these
- * packets and logs them to its connections. It is possibility to
- * register event handlers for every packet type which are called
- * after a corresponding packet has been sent.
- * <p>
- * The error handling in the SmartInspect Java library is a little bit
- * different from other libraries. This library uses an event, the
- * {@link SmartInspectListener#onError}, for reporting errors.
- * We've chosen this way because a logging framework should not alter the
- * behavior of an application by firing exceptions. The only exception
- * you need to handle can be thrown by the setConnections method if
- * the {@link SmartInspect#setConnections} contains errors.
- * <p>
- * This class is fully threadsafe.
- */
-public class SmartInspect {
-	private static final String VERSION = "$SIVERSION";
-
->>>>>>> 79c0cd04
-	private static final String CAPTION_NOT_FOUND =
-			"No protocol could be found with the specified caption";
-
-	private static final String
-			CONNECTIONS_NOT_FOUND_ERROR = "No connections string found";
-
-	private ClockResolution fResolution;
-	private Level fLevel;
-	private Level fDefaultLevel;
-	private boolean fEnabled;
-	private String fAppName;
-	private String fConnections;
-	private String fHostName;
-	private boolean fIsMultiThreaded;
-
-	private Object fLock;
-	private List fProtocols;
-	private Set fListeners;
-	private SessionManager fSessions;
-	private ProtocolVariables fVariables;
-
-	/**
-	 * Initializes a new instance of the SmartInspect class.
-	 *
-	 * @param appName The application name used for Log Entries
-	 */
-	public SmartInspect(String appName) {
-		this.fLock = new Object();
-
-		this.fLevel = Level.Debug;
-		this.fDefaultLevel = Level.Message;
-		this.fConnections = "";
-		this.fProtocols = new ArrayList();
-		this.fEnabled = false;
-		setAppName(appName);
-
-		try {
-			// Try to get the hostname of this machine.
-			InetAddress localHost = InetAddress.getLocalHost();
-			this.fHostName = localHost.getHostName();
-		} catch (UnknownHostException e) {
-			// We couldn't get the hostname of this machine,
-			// so we set the HostName to an empty string.
-			this.fHostName = "";
-		}
-
-		this.fListeners = new HashSet();
-		this.fSessions = new SessionManager();
-		this.fResolution = ClockResolution.Standard;
-		this.fVariables = new ProtocolVariables();
-	}
-
-	/**
-	 * Returns the current date and time, optionally with a high resolution.
-	 *
-	 * <p>If the getResolution method specifies using a high resolution
-	 * for timestamps, this method tries to return a timestamp with a
-	 * microsecond resolution.
-	 * <p>
-	 * The SmartInspect Java library needs an external DLL to be
-	 * able to use high-resolution timestamps. This DLL is called
-	 * SmartInspect.Java.dll. If this DLL cannot be found during
-	 * application startup, high-resolution support is not available.
-	 * Additionally, even if this DLL is found and loaded correctly,
-	 * high-resolution timestamps are only available if the
-	 * QueryPerformanceCounter and QueryPerformanceFrequency Windows
-	 * functions indicate a successfully working high-resolution
-	 * performance counter.
-	 * <p>
-	 * If high-resolution support is not available, this method
-	 * simply returns the local date and time with the help of the
-	 * System.currentTimeMillis() function and the default time zone.</p>
-	 *
-	 * @return The current local date and time in microseconds since January 1, 1970
-	 */
-	public long now() {
-		return Clock.now(this.fResolution);
-	}
-
-	/**
-	 * Returns the timestamp resolution mode for this SmartInspect object.
-	 * This method returns ClockResolution.Standard by default. Please
-	 * see the setResolution method for detailed information about
-	 * timestamp resolutions.
-	 *
-	 * @return The timestamp resolution mode for this SmartInspect object
-	 * @see com.gurock.smartinspect.ClockResolution
-	 */
-	public ClockResolution getResolution() {
-		return this.fResolution;
-	}
-
-	/**
-	 * Specifies the timestamp resolution mode for this SmartInspect object.
-	 * By changing this setting, you can specify if this object should try to use
-	 * high-resolution timestamps for LogEntry, Watch and ProcessFlow packets. High-resolution
-	 * timestamps provide a microsecond resolution. Conversely, standard timestamps have a
-	 * maximum resolution of 10-55 milliseconds.
-	 * <p>
-	 * The SmartInspect Java library needs an external DLL to be able to use high-resolution
-	 * timestamps. This DLL is called SmartInspect.Java.dll. If this DLL cannot be found during
-	 * application startup, high-resolution support is not available. Additionally, even if this
-	 * DLL is found and loaded correctly, high-resolution timestamps are only available if the
-	 * QueryPerformanceCounter and QueryPerformanceFrequency Windows functions indicate a
-	 * successfully working high-resolution performance counter.
-	 * <p>
-	 * Please note that <b>high-resolution timestamps are not intended to be used on production
-	 * systems</b>. It is recommended to use them only during development and debugging.
-	 * High-resolution timestamps can introduce several problems that are acceptable on
-	 * development machines but normally not tolerable on production systems:
-	 *
-	 * <table border="1">
-	 * 	<thead>
-	 * 		<tr>
-	 * 			<th>Problem</th>
-	 * 			<th>Description</th>
-	 * 		</tr>
-	 * 	</thead>
-	 * 	<tbody>
-	 * 		<tr>
-	 * 			<td>Performance</td>
-	 * 			<td>High-resolution timestamps can be a lot slower than standard timestamps. This actually depends on the concrete implementation of QueryPerformanceCounter (i.e. which timer is used for the high-resolution performance counter [PIT, PMT, TSC, HPET]), but in general one can say that standard timestamps are a lot faster to read.</td>
-	 * 		</tr>
-	 * 		<tr>
-	 * 			<td>Accuracy</td>
-	 * 			<td>High-resolution timestamps tend to deviate from the system timer when seen over a longer period of time. Depending on the particular QueryPerformanceCounter implementation, it can happen that high-resolution timestamps induce an error of milliseconds within a few minutes only.</td>
-	 * 		</tr>
-	 * 		<tr>
-	 * 			<td>Reliability</td>
-	 * 			<td>Depending on the used timer, QueryPerformanceCounter provides unreliable results under certain, not so uncommon, circumstances. When the TSC timer is used, multi-processor/multi-core systems or processors with varying frequencies (like found in most modern notebooks or desktop machines) are known to cause several problems which make high-resolution timestamps unsuitable for production usage.</td>
-	 * 		</tr>
-	 * 	</tbody>
-	 * </table>
-	 * <p>
-	 * Due to the mentioned problems, this setting defaults to using the standard timestamp
-	 * resolution. If null is passed as argument, the timestamp resolution is not changed.
-	 *
-	 * @param resolution The new timestamp resolution mode for this SmartInspect object
-	 * @see com.gurock.smartinspect.ClockResolution
-	 */
-	public void setResolution(ClockResolution resolution) {
-		if (resolution != null) {
-			this.fResolution = resolution;
-		}
-	}
-
-	/**
-	 * Returns the version number of the SmartInspect Java library.
-	 * This static function returns the current version number of the
-	 * SmartInspect Java library. The returned string always has the
-	 * form "MAJOR.MINOR.RELEASE.BUILD"
-	 *
-	 * @return The current version number
-	 */
-	public static String getVersion() {
-		return VERSION;
-	}
-
-	/**
-	 * Returns the hostname of the sending machine.
-	 * <p>
-	 * This method returns the hostname of the current machine. The hostname helps you to
-	 * identify Log Entries from different machines in the SmartInspect Console.
-	 *
-	 * @return The hostname used for the Log Entries
-	 */
-	public String getHostName() {
-		return this.fHostName;
-	}
-
-	/**
-	 * The application name helps you to identify Log Entries from
-	 * different applications in the SmartInspect Console.
-	 *
-	 * @return The application name used for the Log Entries
-	 */
-	public String getAppName() {
-		return this.fAppName;
-	}
-
-	/**
-	 * Sets the application name used for the Log Entries.
-	 * <p>
-	 * The application name helps you to identify Log Entries from
-	 * different applications in the SmartInspect Console. If you set
-	 * this property to null, the application name will be empty when
-	 * sending Log Entries
-	 */
-	public void setAppName(String appName) {
-		if (appName == null) {
-			this.fAppName = "";
-		} else {
-			this.fAppName = appName;
-		}
-
-		updateProtocols();
-	}
-
-	private void updateProtocols() {
-		synchronized (this.fLock) {
-			for (int i = 0; i < this.fProtocols.size(); i++) {
-				Protocol p = (Protocol) this.fProtocols.get(i);
-				p.setHostName(this.fHostName);
-				p.setAppName(this.fAppName);
-			}
-		}
-	}
-
-	/**
-	 * Returns the log level of this SmartInspect instance and its related sessions.
-	 * <p>
-	 * The getLevel and setLevel methods of this SmartInspect instance represent the log level used by its
-	 * corresponding sessions to determine if information should be logged or not. The default return value
-	 * of this method is Level.Debug.
-	 * <p>
-	 * Please see the corresponding setLevel method for more information on how to use the log level.
-	 *
-	 * @return The log level of this SmartInspect instance and its related sessions
-	 */
-	public Level getLevel() {
-		return this.fLevel;
-	}
-
-	/**
-	 * Sets the log level of this SmartInspect instance and its related sessions.
-	 *
-	 * <p>The getLevel and setLevel methods of this SmartInspect instance
-	 * represent the log level used by its corresponding sessions to
-	 * determine if information should be logged or not. The default
-	 * log level is Level.Debug.</p>
-	 *
-	 * <p>Every method (except the clear method family) in the Session
-	 * class tests if its log level equals or is greater than the
-	 * log level of its parent. If this is not the case, the methods
-	 * return immediately and won't log anything.</p>
-	 *
-	 * <p>The log level for a method in the Session class can either be
-	 * specified explicitly by passing a Level argument or implicitly
-	 * by using the setDefaultLevel method. Every method in the Session
-	 * class which makes use of the parent's log level and does not take a Level
-	 * argument, uses the setDefaultLevel method of its parent to get the log level.</p>
-	 *
-	 * <p>Please note that this method does nothing if the supplied level
-	 * argument is null. For more information about the default level,
-	 * please refer to the documentation of the setDefaultLevel method.</p>
-	 *
-	 * <pre>
-	 *   import com.gurock.smartinspect.*;
-	 *   public class Program {
-	 *       static void method() {
-	 *           SiAuto.main.enterMethod(Level.Debug, "Method");
-	 *           try {
-	 *               // ...
-	 *           } finally {
-	 *               SiAuto.main.leaveMethod(Level.Debug, "Method");
-	 *           }
-	 *       }
-	 *       public static void main(String[] args) {
-	 *           SiAuto.si.setEnabled(true);
-	 *           SiAuto.si.setLevel(Level.Debug);
-	 *           method(); // Logs enterMethod and leaveMethod calls.
-	 *           SiAuto.si.setLevel(Level.Message);
-	 *           method(); // Ignores enterMethod and leaveMethod calls.
-	 *       }
-	 *   }
-	 * </pre>
-	 *
-	 * @param level The new log level
-	 */
-	public void setLevel(Level level) {
-		if (level != null) {
-			this.fLevel = level;
-		}
-	}
-
-	/**
-	 * Returns the default log level of this SmartInspect instance
-	 * and its related sessions.
-	 *
-	 * <p>
-	 * The getDefaultLevel and setDefaultLevel methods of this
-	 * SmartInspect instance represent the default log level used by
-	 * its corresponding sessions. The default return value of this
-	 * method is Level.Message.
-	 * <p>
-	 * Please see the corresponding setDefaultLevel method for more
-	 * information on how to use the default log level.
-	 * </p>
-	 *
-	 * @return The default log level of this SmartInspect instance and its
-	 * related sessions
-	 */
-	public Level getDefaultLevel() {
-		return this.fDefaultLevel;
-	}
-
-	/**
-	 * Returns the default log level of this SmartInspect instance and its related sessions.
-	 * <p>
-	 * The getDefaultLevel and setDefaultLevel methods of this SmartInspect instance represent the default log level used by its corresponding sessions. The default value for the default log level is Level.Message.
-	 * </p>
-	 * <p>
-	 * Every method in the Session class which makes use of the parent's log level and does not take a Level argument, uses the default level of its parent as log level.
-	 * </p>
-	 * <p>
-	 * Please note that this method does nothing if the supplied level argument is null. For more information on how to use this method, please have a look at the following examples.
-	 * </p>
-	 * <p>
-	 * Example:
-	 * <pre>
-	 * import com.gurock.smartinspect.*;
-	 *
-	 * public class Program {
-	 *     static void method() {
-	 *         SiAuto.main.enterMethod("Method");
-	 *         try {
-	 *             // ...
-	 *         } finally {
-	 *             SiAuto.main.leaveMethod("Method");
-	 *         }
-	 *     }
-	 *
-	 *     public static void main(String[] args) {
-	 *         SiAuto.si.setEnabled(true);
-	 *
-	 *         SiAuto.si.setLevel(Level.Debug);
-	 *         SiAuto.si.setDefaultLevel(Level.Verbose);
-	 *
-	 *         // Since the enterMethod and leaveMethod calls do not
-	 *         // specify their log level explicitly (by passing a Level
-	 *         // argument), they use the default log level which has
-	 *         // just been set to Level.Verbose (see above). And since
-	 *         // the log level of the SiAuto.si object is set to
-	 *         // Level.Debug, the enterMethod and leaveMethod calls will
-	 *         // be logged.
-	 *         method(); // Logs enterMethod and leaveMethod calls.
-	 *
-	 *         SiAuto.si.setLevel(Level.Message);
-	 *
-	 *         // Since enterMethod and leaveMethod still use Level.Verbose
-	 *         // as their log level and the log level of the SiAuto.si
-	 *         // object is now set to Level.Message, the enterMethod and
-	 *         // leaveMethod calls will be ignored and not be logged.
-	 *         method(); // Ignores enterMethod and leaveMethod calls.
-	 *     }
-	 * }
-	 * </pre>
-	 *
-	 * @param level The new default log level
-	 */
-	public void setDefaultLevel(Level level) {
-		if (level != null) {
-			this.fDefaultLevel = level;
-		}
-	}
-
-	private void connect() {
-		// Here, we simply call the connect method of
-		// all protocol objects in our collection. If an
-		// error occurs we call the Error event.
-
-		for (int i = 0; i < this.fProtocols.size(); i++) {
-			try {
-				// Try to connect.
-				Protocol p = (Protocol) this.fProtocols.get(i);
-				p.connect();
-			} catch (Exception e) {
-				doError(e);
-			}
-		}
-	}
-
-	private void disconnect() {
-		// Here, we simply call the disconnect method of
-		// all protocol objects in our collection. If an
-		// error occurs we call the Error event.
-
-		for (int i = 0; i < this.fProtocols.size(); i++) {
-			try {
-				// Try to disconnect.
-				Protocol p = (Protocol) this.fProtocols.get(i);
-				p.disconnect();
-			} catch (Exception e) {
-				doError(e);
-			}
-		}
-	}
-
-	/**
-	 * Returns a boolean value which indicates if this instance is
-	 * enabled or not.
-	 *
-	 * @return True if this instance is enabled and false otherwise. See
-	 * setEnabled for more information
-	 */
-	public boolean isEnabled() {
-		return this.fEnabled;
-	}
-
-	/**
-	 * This method allows you to control if anything should be
-	 * logged at all.
-	 * <p>
-	 * If you pass true to this method, all internal connections
-	 * try to connect to their destination. For example, if the
-	 * connections string is set to "file(filename=c:\\log.sil)",
-	 * the file "c:\\log.sil" will be opened to write all following
-	 * packets to it. By passing false, all internal connections
-	 * will disconnect.
-	 * <p>
-	 * Additionally, every Session method evaluates if its parent
-	 * is enabled and returns immediately if this is not the case.
-	 * This guarantees that the performance loss is minimal when
-	 * logging is disabled. A SmartInspect instance is disabled by
-	 * default, so you need to enable it, before you can make use
-	 * of the SmartInspect instance and its related sessions.
-	 * <p>
-	 * Please note: If one or more connections of this
-	 * SmartInspect object operate in asynchronous protocol mode,
-	 * you must disable this object by setting this property to
-	 * false before exiting your application to properly exit and
-	 * cleanup the protocol related threads. Disabling this instance
-	 * may block until the related protocol threads are finished.
-	 *
-	 * @param enabled A boolean value to enable or disable this instance
-	 */
-	public void setEnabled(boolean enabled) {
-		synchronized (this.fLock) {
-			if (enabled) {
-				enable();
-			} else {
-				disable();
-			}
-		}
-	}
-
-	private void enable() {
-		if (!this.fEnabled) {
-			this.fEnabled = true;
-			connect();
-		}
-	}
-
-	private void disable() {
-		if (this.fEnabled) {
-			this.fEnabled = false;
-			disconnect();
-		}
-	}
-
-	private void createConnections(String connections)
-			throws InvalidConnectionsException {
-		this.fIsMultiThreaded = false; /* See below */
-
-		try {
-			ConnectionsParser parser = new ConnectionsParser();
-			ConnectionsParserListener listener =
-<<<<<<< HEAD
-				new ConnectionsParserListener()
-				{
-					public void onProtocol(ConnectionsParserEvent e)
-						throws SmartInspectException
-					{
-						addConnection(e.getProtocol(), e.getOptions());
-					}
-				};				
-=======
-					new ConnectionsParserListener() {
-						public void onProtocol(ConnectionsParserEvent e)
-								throws SmartInspectException {
-							addConnection(e.getProtocol(), e.getOptions());
-						}
-					};
->>>>>>> 79c0cd04
-			parser.parse(this.fVariables.expand(connections), listener);
-		} catch (Exception e) {
-			removeConnections();
-			throw new InvalidConnectionsException(e.getMessage());
-		}
-	}
-
-	private void addConnection(String name, String options)
-			throws SmartInspectException {
-		Protocol protocol = ProtocolFactory.getProtocol(name, options);
-
-		protocol.addListener(
-				new ProtocolListener() {
-					public void onError(ErrorEvent e) {
-						doError(e.getException());
-					}
-				}
-		);
-
-		this.fProtocols.add(protocol);
-		if (protocol.isAsynchronous()) {
-			this.fIsMultiThreaded = true;
-		}
-
-		protocol.setHostName(this.fHostName);
-		protocol.setAppName(this.fAppName);
-	}
-
-	/**
-	 * Overloaded. Loads the connections string from a file and enables this SmartInspect instance.
-	 *
-	 * <p>This method loads the connections string from a file. This file should be a plain
-	 * text file containing a line like in the following example:
-	 * <p>
-	 * <code>connections=file(filename=c:\\log.sil)</code>
-	 * <p>
-	 * Empty, unrecognized lines and lines beginning with a ';' character are ignored.
-	 * This version of the method enables logging automatically.
-	 * <p>
-	 * The Error event is used to notify the application if the specified file cannot be opened
-	 * or does not contain a connections string. The connections string and the enabled status
-	 * of this instance are not changed if such an error occurs.
-	 * <p>
-	 * The Error event is also used if a connections string could be read but is found to be invalid.
-	 * In this case, an instance of the InvalidConnectionsException exception type is passed to the
-	 * Error event. Calling this method with the fileName parameter set to null has no effect.
-	 * <p>
-	 * This method is useful for customizing the connections string after the deployment of an application.
-	 * A typical use case for this method is the following scenario: imagine a customer who needs to send a
-	 * log file to customer service to analyse a software problem. If the software in question uses this
-	 * loadConnections method, the customer service just needs to send a prepared connections file to the customer.
-	 * To enable the logging, the customer now just needs to drop this file to the application's installation
-	 * directory or any other predefined location.
-	 * <p>
-	 * See loadConfiguration for a method which is not limited to loading the connections string,
-	 * but is also capable of loading any other property of this object from a file.
-	 * <p>
-	 * The loadConnections and loadConfiguration methods are both capable of detecting the string encoding
-	 * of the connections and configuration files. Please see the loadConfiguration method for details.
-	 * <p>
-	 * To automatically replace placeholders in a loaded connections string, you can use so-called connection
-	 * variables. Please have a look at the setVariable method for more information.
-	 *
-	 * @param fileName The file to load the connections string from
-	 */
-	public void loadConnections(String fileName) {
-		loadConnections(fileName, false);
-	}
-
-	/**
-	 * Overloaded. Loads the connections string from a file.
-	 *
-	 * <p>This method loads the {@link SmartInspect#setConnections} connections string from a file.
-	 * This file should be a plain text file containing a line like in the following example:</p>
-	 *
-	 * <code>connections=file(filename=c:\\log.sil)</code>
-	 *
-	 * <p>Empty, unrecognized lines and lines beginning with a ';' character are ignored.
-	 * This version of the method enables logging automatically unless the doNotEnable parameter is true.
-	 * Please note that the doNotEnable parameter has no effect if this SmartInspect instance is already enabled.</p>
-	 *
-	 * <p>The {@link SmartInspectListener#onError} Error event is used to notify the application if the
-	 * specified file cannot be opened or does not contain a {@link SmartInspect#setConnections} connections string.
-	 * The {@link SmartInspect#setConnections} connections string and the {@link SmartInspect#setEnabled}
-	 * enabled status of this instance are not changed if such an error occurs.</p>
-	 *
-	 * <p>The {@link SmartInspectListener#onError} Error event is also used if a connections string could be read but
-	 * is found to be invalid. In this case, an instance of the InvalidConnectionsException exception
-	 * type is passed to the {@link SmartInspectListener#onError} Error event.
-	 * Calling this method with the fileName parameter set to null has no effect.</p>
-	 *
-	 * <p>This version of the method accepts the doNotEnable parameter. If this parameter is set to true,
-	 * the {@link SmartInspect#setEnabled} enabled status is not changed. Otherwise this SmartInspect
-	 * instance will be enabled. Calling this method with the fileName parameter set to null has no effect.</p>
-	 *
-	 * <p>This method is useful for customizing the connections string after the deployment of an application.
-	 * A typical use case for this method is the following scenario: imagine a customer who needs to send a
-	 * log file to customer service to analyse a software problem. If the software in question uses this
-	 * loadConnections method, the customer service just needs to send a prepared connections file to the
-	 * customer. To enable the logging, the customer now just needs to drop this file to the application's
-	 * installation directory or any other predefined location.</p>
-	 *
-	 * <p>See loadConfiguration for a method which is not limited to loading the connections string,
-	 * but is also capable of loading any other property of this object from a file.</p>
-	 *
-	 * <p>The loadConnections and loadConfiguration methods are both capable of detecting the string
-	 * encoding of the connections and configuration files. Please see the loadConfiguration method for details.</p>
-	 *
-	 * <p>To automatically replace placeholders in a loaded connections string, you can use so called
-	 * connection variables. Please have a look at the setVariable method for more information.</p>
-	 *
-	 * @param fileName    The file to load the connections string from
-	 * @param doNotEnable Specifies if this instance shouldn't be enabled automatically
-	 */
-	public void loadConnections(String fileName, boolean doNotEnable) {
-		if (fileName == null) {
-			return;
-		}
-
-		String connections = null;
-
-		try {
-			// Try to read the connections string.
-			connections = readConnections(fileName);
-		} catch (Exception e) {
-			// Catch exceptions while trying to read the 
-			// connections string and fire the error event.
-			doError(e);
-		}
-
-		if (connections == null) {
-			return; // No connections string has been found.
-		}
-
-		synchronized (this.fLock) {
-			if (tryConnections(connections)) {
-				if (!doNotEnable) {
-					enable();
-				}
-			}
-		}
-	}
-
-	private static String readConnections(String fileName)
-			throws LoadConnectionsException {
-		try {
-			Configuration config = new Configuration();
-			try {
-				config.loadFromFile(fileName);
-				if (config.contains("connections")) {
-					return config.readString("connections", null);
-				}
-			} finally {
-				config.clear();
-			}
-
-			throw new SmartInspectException(CONNECTIONS_NOT_FOUND_ERROR);
-		} catch (Exception e) {
-			throw new LoadConnectionsException(fileName, e.getMessage());
-		}
-	}
-
-	/**
-	 * Please see the setConnections method for a detailed description
-	 * of the connections string and its function.
-	 *
-	 * @return The connections string of this instance
-	 */
-	public String getConnections() {
-		return this.fConnections;
-	}
-
-	/**
-	 * Sets all connections used by a SmartInspect instance.
-	 * <p>
-	 * You can set multiple connections by separating the connections with commas. A connection consists
-	 * of a protocol identifier like "file" plus optional protocol parameters in parentheses. If you, for
-	 * example, want to log to a file, the connections string must be set to "file()". You can specify
-	 * the filename in the parentheses after the protocol identifier like this:
-	 * "file(filename=\"c:\\mylogfile.sil\")". Note that only if this instance is enabled, the connections
-	 * try to connect to their destinations immediately. By default, no connections are used.
-	 * <p>
-	 * See the Protocol class for a list of available protocols and ProtocolFactory for a way to add
-	 * your own custom protocols. Furthermore have a look at the loadConnections and loadConfiguration
-	 * methods, which can load a connections string from a file. Also, for a class which assists in
-	 * building connections strings, please refer to the documentation of the ConnectionsBuilder class.
-	 * To automatically replace placeholders in the given connections string, you can use so called
-	 * connection variables. Please have a look at the setVariable method for more information.
-	 * <p>
-	 * Please note that an InvalidConnectionsException exception is thrown if an invalid connections
-	 * string is supplied.
-	 *
-	 * <pre>
-	 * SiAuto.si.setConnections("");
-	 * SiAuto.si.setConnections("file()");
-	 * SiAuto.si.setConnections("file(filename=\"log.sil\", append=true)");
-	 * SiAuto.si.setConnections("file(append=true), tcp(host=\"localhost\")");
-	 * SiAuto.si.setConnections("file(), file(filename=\"anotherlog.sil\")");
-	 * </pre>
-	 *
-	 * @throws InvalidConnectionsException if invalid syntax, unknown protocols or inexistent options are found
-	 */
-	public void setConnections(String connections)
-			throws InvalidConnectionsException {
-		synchronized (this.fLock) {
-			applyConnections(connections);
-		}
-	}
-
-	private void applyConnections(String connections)
-			throws InvalidConnectionsException {
-		// First remove the old connections.
-		removeConnections();
-		if (connections != null) {
-			// Then create the new connections and assign the
-			// connections string.
-			createConnections(connections);
-			this.fConnections = connections;
-
-			if (isEnabled()) {
-				// This instance is currently enabled, so we can try
-				// to connect now.
-				connect();
-			}
-		}
-	}
-
-	private boolean tryConnections(String connections) {
-		boolean result = false;
-
-		if (connections != null) {
-			try {
-				applyConnections(connections);
-				result = true;
-			} catch (InvalidConnectionsException e) {
-				doError(e);
-			}
-		}
-
-		return result;
-	}
-
-	private void removeConnections() {
-		disconnect();
-		this.fIsMultiThreaded = false; /* See createConnections */
-		this.fProtocols.clear();
-		this.fConnections = "";
-	}
-
-	/**
-	 * Loads the properties and sessions of this SmartInspect instance from a file.
-	 * The given file should be a plain text file containing key/value pairs. Each key/value pair is expected to be
-	 * on its own line. Empty, unrecognized lines and lines beginning with a ';' character are ignored.
-	 * The <code>SmartInspectListener.onError</code> event is used to notify the application if an error occurs while trying to load
-	 * the configuration from the specified file. Such errors include I/O errors like trying to open a file which does not exist, for
-	 * example.
-	 * The <code>SmartInspectListener.onError</code> event is also used if the specified configuration file contains an invalid
-	 * connections string. In this case, an instance of the <code>InvalidConnectionsException</code> exception type is passed to the
-	 * Error event.
-	 *
-	 * <p>
-	 * Note:
-	 * <ul>
-	 *     <li>Calling this method with the fileName parameter set to null has no effect.</li>
-	 *     <li>To monitor a SmartInspect configuration file for changes, please have a look at the ConfigurationTimer class.</li>
-	 *     <li>The case of the configuration properties doesn't matter. This means, it makes no difference if you specify 'defaultlevel' or 'DefaultLevel' as key, for example.</li>
-	 *     <li>This method is particularly useful for loading the properties of this SmartInspect instance after the deployment of an application. A typical use case for this method is the following scenario: imagine a customer who needs to send a log file to customer service to analyse a software problem. If the software in question uses this loadConfiguration method, the customer service just needs to send a prepared configuration file to the customer.</li>
-	 * </ul>
-	 * <p>
-	 * Refer to <code>{@literal @}example</code> for a typical configuration file format.
-	 *
-	 * @param fileName The name of the file to load the configuration from.
-	 * @see com.gurock.smartinspect.ConfigurationTimer
-	 * @see com.gurock.smartinspect.LoadConfigurationException
-	 * @see com.gurock.smartinspect.InvalidConnectionsException
-	 */
-	public void loadConfiguration(String fileName) {
-		if (fileName == null) {
-			return;
-		}
-
-		Configuration config = new Configuration();
-
-		try {
-			try {
-				config.loadFromFile(fileName);
-			} catch (Exception e) {
-				doError(new LoadConfigurationException(fileName,
-						e.getMessage()));
-				return;
-			}
-
-			synchronized (this.fLock) {
-				applyConfiguration(config);
-			}
-
-			this.fSessions.loadConfiguration(config);
-		} finally {
-			config.clear();
-		}
-	}
-
-	private void applyConfiguration(Configuration config) {
-		if (config.contains("appname")) {
-			this.fAppName = config.readString("appname", this.fAppName);
-		}
-
-		// The `enabled' configuration value needs to be handled special,
-		// because its appearance and value have a direct impact on how
-		// to treat the `connections' value and the order in which to
-		// apply the values:
-		//
-		// If the `enabled' value is found, it is very important to
-		// differentiate between the values true and false. If the
-		// `enabled' value is false, the user obviously either wants
-		// to disable this object or keep it disabled. To correctly
-		// disable this SmartInspect instance, we need to do that before
-		// the connections string is changed. Otherwise it can happen
-		// that this SmartInspect instance temporarily uses the new
-		// connections string (exactly in the case when it is already
-		// enabled).
-		//
-		// Handling an `enabled' value of true is the other way round.
-		// We cannot enable this SmartInspect instance before setting
-		// the `connections' value, because this would cause this
-		// SmartInspect instance to temporarily use its old connections
-		// string.
-
-		String connections = config.readString("connections", null);
-
-		if (config.contains("enabled")) {
-			boolean enabled = config.readBoolean("enabled", false);
-
-			if (enabled) {
-				tryConnections(connections);
-				enable();
-			} else {
-				disable();
-				tryConnections(connections);
-			}
-		} else {
-			tryConnections(connections);
-		}
-
-		if (config.contains("level")) {
-			this.fLevel = config.readLevel("level", this.fLevel);
-		}
-
-		if (config.contains("defaultlevel")) {
-			this.fDefaultLevel = config.readLevel("defaultlevel",
-					this.fDefaultLevel);
-		}
-	}
-
-	private Protocol findProtocol(String caption) {
-		for (int i = 0; i < this.fProtocols.size(); i++) {
-			Protocol p = (Protocol) this.fProtocols.get(i);
-
-			if (p.getCaption().equalsIgnoreCase(caption)) {
-				return p;
-			}
-		}
-
-		return null;
-	}
-<<<<<<< HEAD
-	
-	// <summary>
-	//   Executes a custom protocol action of a connection.
-	// </summary>
-	// <param name="caption">
-	//   The identifier of the connection. Not allowed to be null.
-	// </param>
-	// <param name="action">
-	//   The action to execute by the requested connection.
-	// </param>
-	// <param name="state">
-	//   An optional object which encapsulates additional protocol
-	//   specific information about the custom action. Can be null.
-	// </param>
-	// <seealso cref="com.gurock.smartinspect.protocols.Protocol.dispatch"/>
-	// <seealso cref="com.gurock.smartinspect.protocols.Protocol.isValidOption"/>
-	// <remarks>
-	//   This method dispatches the action and state parameters to the
-	//   connection identified by the caption argument. If no suitable
-	//   connection can be found, the <link SmartInspectListener.onError,
-	//   Error event> is used. The <link SmartInspectListener.onError,
-	//   Error event> is also used if an exception is thrown in the
-	//   custom protocol action.
-	// 
-	//   The SmartInspect Java library currently implements one custom
-	//   protocol action in MemoryProtocol. The MemoryProtocol class
-	//   is used for writing log packets to memory. On request, it
-	//   can write its internal queue of packets to a user-supplied
-	//   stream or Protocol object with a custom protocol action.
-	//
-	//   The request for executing the custom action and writing the
-	//   queue can be initiated with this dispatch method. Please see
-	//   the example section below for details.
-	//
-	//   For more information about custom protocol actions, please
-	//   refer to the Protocol.dispatch method. Also have a look at
-	//   the Protocol.isValidOption method which explains how to set
-	//   the caption of a connection.
-	//
-	//   Please note that the custom protocol action is executed
-	//   asynchronously if the requested connection operates in
-	//   <link Protocol.isValidOption, asynchronous protocol mode>.
-	//
-	//   If the supplied caption argument is null, this method does
-	//   nothing and returns immediately.
-	// </remarks>
-	// <example>
-	// <code>
-	// // Set the connections string and enable logging. We do not
-	// // specify a caption for the memory connection and stick with
-	// // the default. By default, the caption of a connection is set
-	// // to the name of the protocol, in our case 'mem'.
-	// SiAuto.si.setConnections("mem()");
-	// SiAuto.si.setEnabled(true);
-	//
-	// // Instrument your application with log statements as usual.
-	// SiAuto.main.logMessage("This is a message");
-	// SiAuto.main.logMessage("This is a message");
-	//
-	// // Then, in case of an unexpected event, for example, in a
-	// // global exception handler, you can write the entire queue
-	// // of packets of your memory protocol connection to a file
-	// // by using the dispatch method.
-	// OutputStream os = new FileOutputStream("log.sil");
-	// try
-	// {
-	// 	SiAuto.si.dispatch("mem", 0, os);
-	// }
-	// finally 
-	// {
-	// 	os.close();
-	// }
-	// </code>
-	//
-	// <code>
-	// ...
-	//
-	// // Alternative dispatch call with a Protocol object which
-	// // sends the queue content to a local Console via a named
-	// // pipe.
-	// Protocol p = new PipeProtocol();
-	// try
-	// {
-	// 	// Optionally set some protocol options
-	// 	// p.initialize("");
-	// 	p.connect();
-	// 	try
-	// 	{
-	// 		SiAuto.si.dispatch("mem", 0, p);
-	// 	}
-	// 	finally 
-	// 	{
-	// 		p.disconnect();
-	// 	}
-	// }
-	// finally 
-	// {
-	// 	p.dispose();
-	// }
-	// </code>
-	// </example>
-	
-	public void dispatch(String caption, int action, Object state)
-	{
-		if (caption == null)
-		{
-=======
-
-	/**
-	 * Executes a custom protocol action of a connection.
-	 * <p>
-	 * This method dispatches the action and state parameters to the connection identified by the caption argument. If no suitable
-	 * connection can be found, the Error event is used. The Error event is also used if an exception is thrown in the custom protocol action.
-	 * <p>
-	 * The SmartInspect Java library currently implements one custom protocol action in MemoryProtocol. The MemoryProtocol class
-	 * is used for writing log packets to memory. On request, it can write its internal queue of packets to a user-supplied
-	 * stream or Protocol object with a custom protocol action.
-	 * <p>
-	 * The request for executing the custom action and writing the queue can be initiated with this dispatch method. Please see
-	 * the example section below for details.
-	 * <p>
-	 * For more information about custom protocol actions, please
-	 * refer to the {@link com.gurock.smartinspect.Protocol#dispatch} method. Also have a look at
-	 * the {@link com.gurock.smartinspect.Protocol#isValidOption} method which explains how to set
-	 * the caption of a connection.
-	 * <p>
-	 * Please note that the custom protocol action is executed asynchronously if the requested connection operates in
-	 * asynchronous protocol mode.
-	 * <p>
-	 * If the supplied caption argument is null, this method does nothing and returns immediately.
-	 * <p>
-	 * <pre>
-	 * // Set the connections string and enable logging. We do not
-	 * // specify a caption for the memory connection and stick with
-	 * // the default. By default, the caption of a connection is set
-	 * // to the name of the protocol, in our case 'mem'.
-	 * SiAuto.si.setConnections("mem()");
-	 * SiAuto.si.setEnabled(true);
-	 *
-	 * // Instrument your application with log statements as usual.
-	 * SiAuto.main.logMessage("This is a message");
-	 * SiAuto.main.logMessage("This is a message");
-	 *
-	 * // Then, in case of an unexpected event, for example, in a
-	 * // global exception handler, you can write the entire queue
-	 * // of packets of your memory protocol connection to a file
-	 * // by using the dispatch method.
-	 * OutputStream os = new FileOutputStream("log.sil");
-	 * try
-	 * {
-	 * 	SiAuto.si.dispatch("mem", 0, os);
-	 * }
-	 * finally
-	 * {
-	 * 	os.close();
-	 * }
-	 * </pre>
-	 * <p>
-	 * <pre>
-	 * ...
-	 *
-	 * // Alternative dispatch call with a Protocol object which
-	 * // sends the queue content to a local Console via a named
-	 * // pipe.
-	 * Protocol p = new PipeProtocol();
-	 * try
-	 * {
-	 * 	// Optionally set some protocol options
-	 * 	// p.initialize("");
-	 * 	p.connect();
-	 * 	try
-	 * 	{
-	 * 		SiAuto.si.dispatch("mem", 0, p);
-	 * 	}
-	 * 	finally
-	 * 	{
-	 * 		p.disconnect();
-	 * 	}
-	 * }
-	 * finally
-	 * {
-	 * 	p.dispose();
-	 * }
-	 * </pre>
-	 *
-	 * @param caption The identifier of the connection. Not allowed to be null
-	 * @param action The action to execute by the requested connection
-	 * @param state An optional object which encapsulates additional protocol specific information about the custom action. Can be null
-	 * @see com.gurock.smartinspect.Protocol#dispatch
-	 * @see com.gurock.smartinspect.Protocol#isValidOption
-	 */
-	public void dispatch(String caption, int action, Object state) {
-		if (caption == null) {
->>>>>>> 79c0cd04
-			return;
-		}
-
-		synchronized (this.fLock) {
-			try {
-				Protocol protocol = findProtocol(caption);
-
-				if (protocol == null) {
-					throw new SmartInspectException(CAPTION_NOT_FOUND);
-				}
-
-				protocol.dispatch(new ProtocolCommand(action, state));
-			} catch (Exception e) {
-				doError(e);
-			}
-		}
-	}
-
-	/**
-	 * Returns the default property values for new sessions.
-	 * This method lets you specify the default property values for new sessions which will be created by or passed to the addSession
-	 * method. Please see the addSession method for details. For information about the available session properties, please refer
-	 * to the documentation of the Session class.
-	 *
-	 * @return The default property values for new sessions
-	 */
-	public SessionDefaults getSessionDefaults() {
-		return this.fSessions.getDefaults();
-	}
-
-	/**
-	 * Adds a new or updates an existing connection variable.
-	 * This method sets the value of a given connection variable. A connection variable is a placeholder for strings in the connections string.
-	 * When setting a connections string (or loading it from a file with loadConfiguration), any variables which have previously been defined
-	 * with setVariable are automatically replaced with their respective values. The variables in the connections string are expected to have
-	 * the following form: $variable$. If a connection variable with the given key already exists, its value is overridden. To delete a connection
-	 * variable, use unsetVariable. This method does nothing if the key or value argument is null. Connection variables are especially useful
-	 * if you load a connections string from a file and would like to handle some protocol options in your application instead of the configuration file.
-	 * For example, if you encrypt log files, you probably do not want to specify the encryption key directly in your configuration file for security
-	 * reasons. With connection variables, you can define a variable for the encryption key with setVariable and then reference this variable in your
-	 * configuration file. The variable is then automatically replaced with the defined value when loading the configuration file. Another example deals
-	 * with the directory or path of a log file. If you include a variable in the path of your log file, you can later replace it in your application with
-	 * the real value. This might come in handy if you want to write a log file to an environment specific value, such as an application data directory,
-	 * for example.
-	 * <p>
-	 * Example:
-	 * <pre>
-	 *   // Define the variable "key" with the value "secret"
-	 *   SiAuto.si.setVariable("key", "secret");
-	 *   ...
-	 *   // And include the variable $key$ in the related connections
-	 *   // string (the connections string can either be set directly
-	 *   // or loaded from a file).
-	 *   file(encrypt="true", key="$key$")
-	 * </pre>
-	 *
-	 * @param key   The key of the connection variable
-	 * @param value The value of the connection variable
-	 */
-	public void setVariable(String key, String value) {
-		if (key != null && value != null) {
-			this.fVariables.put(key, value);
-		}
-	}
-
-	/**
-	 * Returns the value of a connection variable.
-	 * Please see the setVariable method for more information
-	 * about connection variables.
-	 *
-	 * @param key The key of the connection variable
-	 * @return The value for the given connection variable or null if the
-	 * connection variable is unknown
-	 */
-	public String getVariable(String key) {
-		if (key == null) {
-			return null;
-		} else {
-			return this.fVariables.get(key);
-		}
-	}
-
-	/**
-	 * Unsets an existing connection variable
-	 *
-	 * <p>
-	 * This method deletes the connection variable specified by the
-	 * given key. Nothing happens if the connection variable doesn't
-	 * exist or if the passed key is null.
-	 * </p>
-	 *
-	 * @param key The key of the connection variable to delete
-	 */
-	public void unsetVariable(String key) {
-		if (key != null) {
-			this.fVariables.remove(key);
-		}
-	}
-
-	/**
-	 * Adds and returns a new Session instance with this SmartInspect object set as parent.
-	 * This method allocates a new session with this SmartInspect instance set as parent
-	 * and the supplied sessionName parameter set as session name. The returned session
-	 * will be configured with the default session properties as specified by the
-	 * getSessionDefaults method. This default configuration can be overridden on
-	 * a per-session basis by loading the session configuration with the
-	 * loadConfiguration method. Please see the loadConfiguration documentation for details.
-	 * This version of the method does not save the returned session for later access.
-	 *
-	 * @param sessionName The name for the new session. Not allowed to be null
-	 * @return The new Session instance or null if the supplied sessionName parameter is null
-	 */
-	public Session addSession(String sessionName) {
-		return addSession(sessionName, false);
-	}
-
-	/**
-	 * Overloaded. Adds and returns a new Session instance with this
-	 * SmartInspect object set as parent and optionally saves it for
-	 * later access.
-	 * <p>
-	 * This method allocates a new session with this SmartInspect
-	 * instance set as parent and the supplied sessionName parameter
-	 * set as session name. The returned session will be configured
-	 * with the default session properties as specified by the
-	 * getSessionDefaults method. This default configuration can be
-	 * overridden on a per-session basis by loading the session
-	 * configuration with the loadConfiguration method. Please see
-	 * the loadConfiguration documentation for details.
-	 * <p>
-	 * If the 'store' parameter is true, the created and returned
-	 * session is stored for later access and can be retrieved with
-	 * the getSession method. To remove a created session from the
-	 * internal list, call the deleteSession method.
-	 * <p>
-	 * If this method is called multiple times with the same session
-	 * name, then the getSession method operates on the session which
-	 * got added last. If the sessionName parameter is null, this
-	 * method does nothing and returns null as well
-	 *
-	 * @param sessionName The name for the new session. Not allowed to be null
-	 * @param store       Indicates if the newly created session should be stored for later access
-	 * @return The new Session instance or null if the supplied sessionName parameter is null
-	 */
-	public Session addSession(String sessionName, boolean store) {
-		if (sessionName == null) {
-			return null;
-		}
-
-		Session session = new Session(this, sessionName);
-		this.fSessions.add(session, store);
-		return session;
-	}
-
-	/**
-	 * Overloaded. Adds an existing Session instance to the internal list of sessions
-	 * and saves it for later access.
-	 * <p>
-	 * This method adds the passed session to the internal list of sessions and
-	 * saves it for later access. The passed session will be configured with the
-	 * default session properties as specified by the getSessionDefaults method.
-	 * This default configuration can be overridden on a per-session basis by
-	 * loading the session configuration with the loadConfiguration method.
-	 * Please see the loadConfiguration documentation for details.
-	 * <p>
-	 * The passed session can later be retrieved with the getSession method.
-	 * To remove an added session from the internal list, call the deleteSession method.
-	 *
-	 * @param session The session to store
-	 */
-	public void addSession(Session session) {
-		this.fSessions.add(session, true);
-	}
-
-	/**
-	 * Removes a session from the internal list of sessions. This method removes a session
-	 * which has previously been added with and returned by the addSession method.
-	 * After this method returns, the getSession method returns null when called
-	 * with the same session name unless a different session with the same name has been added.
-	 * This method does nothing if the supplied session argument is null.
-	 *
-	 * @param session The session to remove from the lookup table of sessions. Not allowed to be null.
-	 */
-	public void deleteSession(Session session) {
-		this.fSessions.delete(session);
-	}
-
-	/**
-	 * Returns a previously added session.
-	 * <p>
-	 * This method returns a session which has previously been added
-	 * with the addSession method and can be identified by the supplied
-	 * sessionName argument. If the requested session is unknown or if
-	 * the sessionName argument is null, this method returns null.
-	 * <p>
-	 * Note that the behavior of this method can be unexpected in terms
-	 * of the result value if multiple sessions with the same name have
-	 * been added. In this case, this method returns the session which
-	 * got added last and not necessarily the session which you expect.
-	 * <p>
-	 * Adding multiple sessions with the same name should therefore be
-	 * avoided.
-	 *
-	 * @param sessionName The name of the session to lookup and return. Not allowed to be null
-	 * @return The requested session or null if the supplied sessionName is null or if the session is unknown
-	 */
-	public Session getSession(String sessionName) {
-		return this.fSessions.get(sessionName);
-	}
-<<<<<<< HEAD
-	
-	// <summary>
-	//   Updates an entry in the internal lookup table of sessions.
-	// </summary>
-	// <param name="session">
-	//   The session whose name has changed and whose entry should be
-	//   updated.
-	// </param>
-	// <param name="to">The new name of the session.</param>
-	// <param name="from">The old name of the session.</param>
-	// <remarks>
-	//   Once the name of a session has changed, this method is called
-	//   to update the internal session lookup table. The 'to' parameter
-	//   specifies the new name and the 'from' name the old name of the
-	//   session. After this method returns, the new name can be passed
-	//   to the getSession method to lookup the supplied session. 
-	// </remarks>
-	
-	public void updateSession(Session session, String to, String from)
-	{
-=======
-
-	/**
-	 * Updates an entry in the internal lookup table of sessions.
-	 * <p>
-	 * Once the name of a session has changed, this method is called
-	 * to update the internal session lookup table. The {@code to} parameter
-	 * specifies the new name and the {@code from} name the old name of the
-	 * session. After this method returns, the new name can be passed
-	 * to the getSession method to lookup the supplied session.
-	 *
-	 * @param session The session whose name has changed and whose entry should be updated
-	 * @param to      The new name of the session
-	 * @param from    The old name of the session
-	 */
-	protected void updateSession(Session session, String to, String from) {
->>>>>>> 79c0cd04
-		this.fSessions.update(session, to, from);
-	}
-
-	/**
-	 * Adds a new listener for the events of this object.
-	 * <p>
-	 * This methods adds a new listener for the events of this SmartInspect
-	 * object. This can be useful to customize the logging behavior or get
-	 * informed about errors. Please see the SmartInspectListener interface
-	 * for event examples and details. Also see the documentation of the
-	 * SmartInspectAdapter class which simplifies the event handling.
-	 *
-	 * @param listener The listener to add
-	 */
-	public void addListener(SmartInspectListener listener) {
-		if (listener != null) {
-			synchronized (this.fListeners) {
-				this.fListeners.add(listener);
-			}
-		}
-	}
-
-	/**
-	 * Removes an existing listener for the events of this object.
-	 * <p>
-	 * This method removes the supplied listener from the event system
-	 * of this object. After the listener has been removed, it will no
-	 * longer be notified about any events of this object.
-	 *
-	 * @param listener The listener to remove
-	 */
-	public void removeListener(SmartInspectListener listener) {
-		if (listener != null) {
-			synchronized (this.fListeners) {
-				this.fListeners.remove(listener);
-			}
-		}
-	}
-
-	/**
-	 * Removes all registered listeners for the events of this object.
-	 * <p>
-	 * This method removes all registered event listeners. After calling
-	 * this method, the previously registered listeners will no longer be
-	 * notified about any events of this object.
-	 */
-	public void clearListeners() {
-		synchronized (this.fListeners) {
-			this.fListeners.clear();
-		}
-	}
-
-	/**
-	 * Invokes the Filter event handlers and determines if the supplied packet should be sent or not.
-	 * Derived classes can override this method to intercept the Filter event.
-	 *
-	 * @param packet The packet which is about to be processed
-	 * @return True if the supplied packet shall be filtered and thus not be sent and false otherwise
-	 */
-	protected boolean doFilter(Packet packet) {
-		synchronized (this.fListeners) {
-			if (!this.fListeners.isEmpty()) {
-				FilterEvent e = new FilterEvent(this, packet);
-				Iterator it = this.fListeners.iterator();
-
-				while (it.hasNext()) {
-					((SmartInspectListener) it.next()).onFilter(e);
-				}
-
-				// Check if a listener cancelled the packet.
-				if (e.getCancel()) {
-					return true;
-				}
-			}
-		}
-
-		// Do not filter the packet
-		return false;
-	}
-
-	/**
-	 * Invokes the Log Entry event handlers.
-	 * <p>
-	 * Derived classes can override this method to intercept the
-	 * {@link SmartInspectListener#onLogEntry}.
-	 *
-	 * @param logEntry The Log Entry which has just been processed
-	 */
-	protected void doLogEntry(LogEntry logEntry) {
-		synchronized (this.fListeners) {
-			if (!this.fListeners.isEmpty()) {
-				Iterator it = this.fListeners.iterator();
-				LogEntryEvent e = new LogEntryEvent(this, logEntry);
-
-				while (it.hasNext()) {
-					((SmartInspectListener) it.next()).onLogEntry(e);
-				}
-			}
-		}
-	}
-
-	/**
-	 * Invokes the Control Command event handlers.
-	 *
-	 * <p>Derived classes can override this method to intercept the
-	 * Control Command event. {@link SmartInspectListener#onControlCommand}
-	 *
-	 * @param controlCommand The Control Command which has just been processed
-	 */
-	protected void doControlCommand(ControlCommand controlCommand) {
-		synchronized (this.fListeners) {
-			if (!this.fListeners.isEmpty()) {
-				Iterator it = this.fListeners.iterator();
-				ControlCommandEvent e = new ControlCommandEvent(this,
-<<<<<<< HEAD
-					controlCommand);
-=======
-						controlCommand);
->>>>>>> 79c0cd04
-
-				while (it.hasNext()) {
-					((SmartInspectListener) it.next()).onControlCommand(e);
-				}
-			}
-		}
-	}
-
-	/**
-	 * Invokes the Watch event handlers.
-	 *
-	 * <p> Derived classes can override this method to intercept the
-	 * {@link SmartInspectListener#onWatch Watch event}.</p>
-	 *
-	 * @param watch The Watch which has just been processed
-	 */
-	protected void doWatch(Watch watch) {
-		synchronized (this.fListeners) {
-			if (!this.fListeners.isEmpty()) {
-				Iterator it = this.fListeners.iterator();
-				WatchEvent e = new WatchEvent(this, watch);
-
-				while (it.hasNext()) {
-					((SmartInspectListener) it.next()).onWatch(e);
-				}
-			}
-		}
-	}
-
-	/**
-	 * Invokes the Error event handlers.
-	 * Derived classes can override this method to intercept the
-	 * {@link SmartInspectListener#onError, Error event}
-	 *
-	 * @param ex The occurred exception
-	 */
-	protected void doError(Exception ex) {
-		synchronized (this.fListeners) {
-			if (!this.fListeners.isEmpty()) {
-				Iterator it = this.fListeners.iterator();
-				ErrorEvent e = new ErrorEvent(this, ex);
-
-				while (it.hasNext()) {
-					((SmartInspectListener) it.next()).onError(e);
-				}
-			}
-		}
-	}
-
-	/**
-	 * Invokes the Process Flow event handlers.
-	 * <p>
-	 * Derived classes can override this method to intercept the
-	 * {@link SmartInspectListener#onProcessFlow Process Flow event}.
-	 *
-	 * @param processFlow The Process Flow entry which has just been processed
-	 */
-	protected void doProcessFlow(ProcessFlow processFlow) {
-		synchronized (this.fListeners) {
-			if (!this.fListeners.isEmpty()) {
-				Iterator it = this.fListeners.iterator();
-				ProcessFlowEvent e = new ProcessFlowEvent(this, processFlow);
-
-				while (it.hasNext()) {
-					((SmartInspectListener) it.next()).onProcessFlow(e);
-				}
-			}
-		}
-	}
-
-	/**
-	 * Passes a packet to the internal connections.
-	 *
-	 * <p>The processPacket method passes the supplied packet to the
-	 * Protocol.writePacket method of every connection in the internal
-	 * connection list. The {@link SmartInspectListener#onError
-	 * Error event} is used to report any errors.</p>
-	 *
-	 * @param packet The packet to log
-	 */
-	private final void processPacket(Packet packet) {
-		synchronized (this.fLock) {
-			for (int i = 0; i < this.fProtocols.size(); i++) {
-				try {
-					// Write the packet using the protocol.
-					Protocol p = (Protocol) this.fProtocols.get(i);
-					p.writePacket(packet);
-				} catch (Exception e) {
-					doError(e);
-				}
-			}
-		}
-	}
-
-	/**
-	 * Logs a Log Entry.
-	 * After setting the application name and hostname of the supplied
-	 * Log Entry, this method determines if the Log Entry should really
-	 * be sent by invoking the doFilter method. If the Log Entry passes
-	 * the filter test, it will be logged and the
-	 * SmartInspectListener.onLogEntry event is fired.
-	 *
-	 * @param logEntry The Log Entry to log
-	 */
-	public final void sendLogEntry(LogEntry logEntry) {
-		/* Initialize the log entry packet for safe multi-threaded
-		 * access only if this SmartInspect object has one or more
-		 * connections which operate in asynchronous protocol mode.
-		 * Also see createConnections. */
-
-		if (this.fIsMultiThreaded) {
-			logEntry.setThreadSafe(true);
-		}
-
-		/* Then fill the properties we are responsible for. */
-		logEntry.setAppName(getAppName());
-		logEntry.setHostName(getHostName());
-
-		try {
-			if (!doFilter(logEntry)) {
-				processPacket(logEntry);
-				doLogEntry(logEntry);
-			}
-		} catch (Exception e) {
-			doError(e);
-		}
-	}
-
-	/**
-	 * Logs a Control Command.
-	 *
-	 * <p>At first, this method determines if the Control Command should
-	 * really be sent by invoking the doFilter method. If the Control
-	 * Command passes the filter test, it will be logged and the
-	 * SmartInspectListener.onControlCommand event is fired</p>
-	 *
-	 * @param controlCommand The Control Command to log
-	 */
-	public final void sendControlCommand(ControlCommand controlCommand) {
-		/* Initialize the control command for safe multi-threaded
-		 * access only if this SmartInspect object has one or more
-		 * connections which operate in asynchronous protocol mode.
-		 * Also see createConnections. */
-
-		if (this.fIsMultiThreaded) {
-			controlCommand.setThreadSafe(true);
-		}
-
-		try {
-			if (!doFilter(controlCommand)) {
-				processPacket(controlCommand);
-				doControlCommand(controlCommand);
-			}
-		} catch (Exception e) {
-			doError(e);
-		}
-	}
-
-	/**
-	 * Logs a Watch.
-	 * <p>
-	 * At first, this method determines if the Watch should really be
-	 * sent by invoking the doFilter method. If the Watch passes the
-	 * filter test, it will be logged and the SmartInspectListener.onWatch
-	 * event is fired.
-	 *
-	 * @param watch The Watch to log
-	 */
-	public final void sendWatch(Watch watch) {
-		/* Initialize the watch packet for safe multi-threaded
-		 * access only if this SmartInspect object has one or more
-		 * connections which operate in asynchronous protocol mode.
-		 * Also see createConnections. */
-
-		if (this.fIsMultiThreaded) {
-			watch.setThreadSafe(true);
-		}
-
-		try {
-			if (!doFilter(watch)) {
-				processPacket(watch);
-				doWatch(watch);
-			}
-		} catch (Exception e) {
-			doError(e);
-		}
-	}
-
-	/**
-	 * Logs a Process Flow entry.
-	 * After setting the hostname of the supplied Process Flow entry,
-	 * this method determines if the Process Flow entry should really
-	 * be sent by invoking the doFilter method. If the Process
-	 * Flow entry passes the filter test, it will be logged and the
-	 * SmartInspectListener.onProcessFlow event is fired.
-	 *
-	 * @param processFlow The Process Flow entry to log
-	 */
-	public final void sendProcessFlow(ProcessFlow processFlow) {
-		/* Initialize the process flow for safe multi-threaded
-		 * access only if this SmartInspect object has one or more
-		 * connections which operate in asynchronous protocol mode.
-		 * Also see createConnections. */
-
-		if (this.fIsMultiThreaded) {
-			processFlow.setThreadSafe(true);
-		}
-
-		/* Fill the properties we are responsible for. */
-		processFlow.setHostName(getHostName());
-
-		try {
-			if (!doFilter(processFlow)) {
-				processPacket(processFlow);
-				doProcessFlow(processFlow);
-			}
-		} catch (Exception e) {
-			doError(e);
-		}
-	}
-
-	/**
-	 * Releases all resources of this SmartInspect object.
-	 * <p>
-	 * This method disconnects and removes all internal connections
-	 * and disables this instance. Moreover, all previously stored
-	 * sessions will be removed.
-	 */
-	public void dispose() {
-		synchronized (this.fLock) {
-			this.fEnabled = false;
-			removeConnections();
-		}
-
-		this.fSessions.clear();
-	}
-}
+/**
+ * Copyright (C) Code Partners Pty. Ltd. All rights reserved.
+ */
+
+package com.gurock.smartinspect;
+
+import com.gurock.smartinspect.connections.ConnectionsParser;
+import com.gurock.smartinspect.connections.ConnectionsParserEvent;
+import com.gurock.smartinspect.connections.ConnectionsParserListener;
+import com.gurock.smartinspect.packets.Packet;
+import com.gurock.smartinspect.packets.controlcommand.ControlCommand;
+import com.gurock.smartinspect.packets.controlcommand.ControlCommandEvent;
+import com.gurock.smartinspect.packets.logentry.LogEntry;
+import com.gurock.smartinspect.packets.logentry.LogEntryEvent;
+import com.gurock.smartinspect.packets.processflow.ProcessFlow;
+import com.gurock.smartinspect.packets.processflow.ProcessFlowEvent;
+import com.gurock.smartinspect.packets.watch.Watch;
+import com.gurock.smartinspect.packets.watch.WatchEvent;
+import com.gurock.smartinspect.protocols.*;
+import com.gurock.smartinspect.session.Session;
+import com.gurock.smartinspect.session.SessionDefaults;
+import com.gurock.smartinspect.session.SessionManager;
+
+import java.net.InetAddress;
+import java.net.UnknownHostException;
+import java.util.ArrayList;
+import java.util.Iterator;
+import java.util.HashSet;
+import java.util.List;
+import java.util.Set;
+
+/**
+ * SmartInspect is the most important class in the SmartInspect
+ * Java library. It is an interface for the protocols, packets
+ * and sessions and is responsible for the error handling.
+ * <p>
+ * The SmartInspect class is the most important class in the
+ * SmartInspect Java library. An instance of this class is able to
+ * write log messages to a file or to send them directly to the
+ * SmartInspect Console using TCP. You can control these connections
+ * by passing a connections string to the setConnections method.
+ * <p>
+ * The SmartInspect class offers several properties for controlling
+ * the logging behavior. Besides the setConnections method there
+ * is the setEnabled method which controls if log messages should
+ * be sent or not. Furthermore, the setAppName method specifies the
+ * application name displayed in the SmartInspect Console. And last
+ * but not least, we have the setLevel and setDefaultLevel methods
+ * which let you specify the log level of an SmartInspect object and
+ * its related sessions.
+ * <p>
+ * Additionally, the SmartInspect class acts as parent for
+ * sessions, which contain the actual logging methods, like, for
+ * example, Session.logMessage or Session.logObject. It is possible
+ * and common that several different sessions have the same parent
+ * and thus share the same connections. The Session class contains
+ * dozens of useful methods for logging any kind of data. Sessions
+ * can even log variable watches, generate illustrated process and
+ * thread information or control the behavior of the SmartInspect
+ * Console. It is possible, for example, to clear the entire log in
+ * the Console by calling the Session.clearLog method.
+ * <p>
+ * To accomplish these different tasks the SmartInspect concept uses
+ * several different packets. The SmartInspect class manages these
+ * packets and logs them to its connections. It is possibility to
+ * register event handlers for every packet type which are called
+ * after a corresponding packet has been sent.
+ * <p>
+ * The error handling in the SmartInspect Java library is a little bit
+ * different from other libraries. This library uses an event, the
+ * {@link SmartInspectListener#onError}, for reporting errors.
+ * We've chosen this way because a logging framework should not alter the
+ * behavior of an application by firing exceptions. The only exception
+ * you need to handle can be thrown by the setConnections method if
+ * the {@link SmartInspect#setConnections} contains errors.
+ * <p>
+ * This class is fully threadsafe.
+ */
+public class SmartInspect {
+	private static final String VERSION = "$SIVERSION";
+
+	private static final String CAPTION_NOT_FOUND =
+			"No protocol could be found with the specified caption";
+
+	private static final String
+			CONNECTIONS_NOT_FOUND_ERROR = "No connections string found";
+
+	private ClockResolution fResolution;
+	private Level fLevel;
+	private Level fDefaultLevel;
+	private boolean fEnabled;
+	private String fAppName;
+	private String fConnections;
+	private String fHostName;
+	private boolean fIsMultiThreaded;
+
+	private Object fLock;
+	private List fProtocols;
+	private Set fListeners;
+	private SessionManager fSessions;
+	private ProtocolVariables fVariables;
+
+	/**
+	 * Initializes a new instance of the SmartInspect class.
+	 *
+	 * @param appName The application name used for Log Entries
+	 */
+	public SmartInspect(String appName) {
+		this.fLock = new Object();
+
+		this.fLevel = Level.Debug;
+		this.fDefaultLevel = Level.Message;
+		this.fConnections = "";
+		this.fProtocols = new ArrayList();
+		this.fEnabled = false;
+		setAppName(appName);
+
+		try {
+			// Try to get the hostname of this machine.
+			InetAddress localHost = InetAddress.getLocalHost();
+			this.fHostName = localHost.getHostName();
+		} catch (UnknownHostException e) {
+			// We couldn't get the hostname of this machine,
+			// so we set the HostName to an empty string.
+			this.fHostName = "";
+		}
+
+		this.fListeners = new HashSet();
+		this.fSessions = new SessionManager();
+		this.fResolution = ClockResolution.Standard;
+		this.fVariables = new ProtocolVariables();
+	}
+
+	/**
+	 * Returns the current date and time, optionally with a high resolution.
+	 *
+	 * <p>If the getResolution method specifies using a high resolution
+	 * for timestamps, this method tries to return a timestamp with a
+	 * microsecond resolution.
+	 * <p>
+	 * The SmartInspect Java library needs an external DLL to be
+	 * able to use high-resolution timestamps. This DLL is called
+	 * SmartInspect.Java.dll. If this DLL cannot be found during
+	 * application startup, high-resolution support is not available.
+	 * Additionally, even if this DLL is found and loaded correctly,
+	 * high-resolution timestamps are only available if the
+	 * QueryPerformanceCounter and QueryPerformanceFrequency Windows
+	 * functions indicate a successfully working high-resolution
+	 * performance counter.
+	 * <p>
+	 * If high-resolution support is not available, this method
+	 * simply returns the local date and time with the help of the
+	 * System.currentTimeMillis() function and the default time zone.</p>
+	 *
+	 * @return The current local date and time in microseconds since January 1, 1970
+	 */
+	public long now() {
+		return Clock.now(this.fResolution);
+	}
+
+	/**
+	 * Returns the timestamp resolution mode for this SmartInspect object.
+	 * This method returns ClockResolution.Standard by default. Please
+	 * see the setResolution method for detailed information about
+	 * timestamp resolutions.
+	 *
+	 * @return The timestamp resolution mode for this SmartInspect object
+	 * @see com.gurock.smartinspect.ClockResolution
+	 */
+	public ClockResolution getResolution() {
+		return this.fResolution;
+	}
+
+	/**
+	 * Specifies the timestamp resolution mode for this SmartInspect object.
+	 * By changing this setting, you can specify if this object should try to use
+	 * high-resolution timestamps for LogEntry, Watch and ProcessFlow packets. High-resolution
+	 * timestamps provide a microsecond resolution. Conversely, standard timestamps have a
+	 * maximum resolution of 10-55 milliseconds.
+	 * <p>
+	 * The SmartInspect Java library needs an external DLL to be able to use high-resolution
+	 * timestamps. This DLL is called SmartInspect.Java.dll. If this DLL cannot be found during
+	 * application startup, high-resolution support is not available. Additionally, even if this
+	 * DLL is found and loaded correctly, high-resolution timestamps are only available if the
+	 * QueryPerformanceCounter and QueryPerformanceFrequency Windows functions indicate a
+	 * successfully working high-resolution performance counter.
+	 * <p>
+	 * Please note that <b>high-resolution timestamps are not intended to be used on production
+	 * systems</b>. It is recommended to use them only during development and debugging.
+	 * High-resolution timestamps can introduce several problems that are acceptable on
+	 * development machines but normally not tolerable on production systems:
+	 *
+	 * <table border="1">
+	 * 	<thead>
+	 * 		<tr>
+	 * 			<th>Problem</th>
+	 * 			<th>Description</th>
+	 * 		</tr>
+	 * 	</thead>
+	 * 	<tbody>
+	 * 		<tr>
+	 * 			<td>Performance</td>
+	 * 			<td>High-resolution timestamps can be a lot slower than standard timestamps. This actually depends on the concrete implementation of QueryPerformanceCounter (i.e. which timer is used for the high-resolution performance counter [PIT, PMT, TSC, HPET]), but in general one can say that standard timestamps are a lot faster to read.</td>
+	 * 		</tr>
+	 * 		<tr>
+	 * 			<td>Accuracy</td>
+	 * 			<td>High-resolution timestamps tend to deviate from the system timer when seen over a longer period of time. Depending on the particular QueryPerformanceCounter implementation, it can happen that high-resolution timestamps induce an error of milliseconds within a few minutes only.</td>
+	 * 		</tr>
+	 * 		<tr>
+	 * 			<td>Reliability</td>
+	 * 			<td>Depending on the used timer, QueryPerformanceCounter provides unreliable results under certain, not so uncommon, circumstances. When the TSC timer is used, multi-processor/multi-core systems or processors with varying frequencies (like found in most modern notebooks or desktop machines) are known to cause several problems which make high-resolution timestamps unsuitable for production usage.</td>
+	 * 		</tr>
+	 * 	</tbody>
+	 * </table>
+	 * <p>
+	 * Due to the mentioned problems, this setting defaults to using the standard timestamp
+	 * resolution. If null is passed as argument, the timestamp resolution is not changed.
+	 *
+	 * @param resolution The new timestamp resolution mode for this SmartInspect object
+	 * @see com.gurock.smartinspect.ClockResolution
+	 */
+	public void setResolution(ClockResolution resolution) {
+		if (resolution != null) {
+			this.fResolution = resolution;
+		}
+	}
+
+	/**
+	 * Returns the version number of the SmartInspect Java library.
+	 * This static function returns the current version number of the
+	 * SmartInspect Java library. The returned string always has the
+	 * form "MAJOR.MINOR.RELEASE.BUILD"
+	 *
+	 * @return The current version number
+	 */
+	public static String getVersion() {
+		return VERSION;
+	}
+
+	/**
+	 * Returns the hostname of the sending machine.
+	 * <p>
+	 * This method returns the hostname of the current machine. The hostname helps you to
+	 * identify Log Entries from different machines in the SmartInspect Console.
+	 *
+	 * @return The hostname used for the Log Entries
+	 */
+	public String getHostName() {
+		return this.fHostName;
+	}
+
+	/**
+	 * The application name helps you to identify Log Entries from
+	 * different applications in the SmartInspect Console.
+	 *
+	 * @return The application name used for the Log Entries
+	 */
+	public String getAppName() {
+		return this.fAppName;
+	}
+
+	/**
+	 * Sets the application name used for the Log Entries.
+	 * <p>
+	 * The application name helps you to identify Log Entries from
+	 * different applications in the SmartInspect Console. If you set
+	 * this property to null, the application name will be empty when
+	 * sending Log Entries
+	 */
+	public void setAppName(String appName) {
+		if (appName == null) {
+			this.fAppName = "";
+		} else {
+			this.fAppName = appName;
+		}
+
+		updateProtocols();
+	}
+
+	private void updateProtocols() {
+		synchronized (this.fLock) {
+			for (int i = 0; i < this.fProtocols.size(); i++) {
+				Protocol p = (Protocol) this.fProtocols.get(i);
+				p.setHostName(this.fHostName);
+				p.setAppName(this.fAppName);
+			}
+		}
+	}
+
+	/**
+	 * Returns the log level of this SmartInspect instance and its related sessions.
+	 * <p>
+	 * The getLevel and setLevel methods of this SmartInspect instance represent the log level used by its
+	 * corresponding sessions to determine if information should be logged or not. The default return value
+	 * of this method is Level.Debug.
+	 * <p>
+	 * Please see the corresponding setLevel method for more information on how to use the log level.
+	 *
+	 * @return The log level of this SmartInspect instance and its related sessions
+	 */
+	public Level getLevel() {
+		return this.fLevel;
+	}
+
+	/**
+	 * Sets the log level of this SmartInspect instance and its related sessions.
+	 *
+	 * <p>The getLevel and setLevel methods of this SmartInspect instance
+	 * represent the log level used by its corresponding sessions to
+	 * determine if information should be logged or not. The default
+	 * log level is Level.Debug.</p>
+	 *
+	 * <p>Every method (except the clear method family) in the Session
+	 * class tests if its log level equals or is greater than the
+	 * log level of its parent. If this is not the case, the methods
+	 * return immediately and won't log anything.</p>
+	 *
+	 * <p>The log level for a method in the Session class can either be
+	 * specified explicitly by passing a Level argument or implicitly
+	 * by using the setDefaultLevel method. Every method in the Session
+	 * class which makes use of the parent's log level and does not take a Level
+	 * argument, uses the setDefaultLevel method of its parent to get the log level.</p>
+	 *
+	 * <p>Please note that this method does nothing if the supplied level
+	 * argument is null. For more information about the default level,
+	 * please refer to the documentation of the setDefaultLevel method.</p>
+	 *
+	 * <pre>
+	 *   import com.gurock.smartinspect.*;
+	 *   public class Program {
+	 *       static void method() {
+	 *           SiAuto.main.enterMethod(Level.Debug, "Method");
+	 *           try {
+	 *               // ...
+	 *           } finally {
+	 *               SiAuto.main.leaveMethod(Level.Debug, "Method");
+	 *           }
+	 *       }
+	 *       public static void main(String[] args) {
+	 *           SiAuto.si.setEnabled(true);
+	 *           SiAuto.si.setLevel(Level.Debug);
+	 *           method(); // Logs enterMethod and leaveMethod calls.
+	 *           SiAuto.si.setLevel(Level.Message);
+	 *           method(); // Ignores enterMethod and leaveMethod calls.
+	 *       }
+	 *   }
+	 * </pre>
+	 *
+	 * @param level The new log level
+	 */
+	public void setLevel(Level level) {
+		if (level != null) {
+			this.fLevel = level;
+		}
+	}
+
+	/**
+	 * Returns the default log level of this SmartInspect instance
+	 * and its related sessions.
+	 *
+	 * <p>
+	 * The getDefaultLevel and setDefaultLevel methods of this
+	 * SmartInspect instance represent the default log level used by
+	 * its corresponding sessions. The default return value of this
+	 * method is Level.Message.
+	 * <p>
+	 * Please see the corresponding setDefaultLevel method for more
+	 * information on how to use the default log level.
+	 * </p>
+	 *
+	 * @return The default log level of this SmartInspect instance and its
+	 * related sessions
+	 */
+	public Level getDefaultLevel() {
+		return this.fDefaultLevel;
+	}
+
+	/**
+	 * Returns the default log level of this SmartInspect instance and its related sessions.
+	 * <p>
+	 * The getDefaultLevel and setDefaultLevel methods of this SmartInspect instance represent the default log level used by its corresponding sessions. The default value for the default log level is Level.Message.
+	 * </p>
+	 * <p>
+	 * Every method in the Session class which makes use of the parent's log level and does not take a Level argument, uses the default level of its parent as log level.
+	 * </p>
+	 * <p>
+	 * Please note that this method does nothing if the supplied level argument is null. For more information on how to use this method, please have a look at the following examples.
+	 * </p>
+	 * <p>
+	 * Example:
+	 * <pre>
+	 * import com.gurock.smartinspect.*;
+	 *
+	 * public class Program {
+	 *     static void method() {
+	 *         SiAuto.main.enterMethod("Method");
+	 *         try {
+	 *             // ...
+	 *         } finally {
+	 *             SiAuto.main.leaveMethod("Method");
+	 *         }
+	 *     }
+	 *
+	 *     public static void main(String[] args) {
+	 *         SiAuto.si.setEnabled(true);
+	 *
+	 *         SiAuto.si.setLevel(Level.Debug);
+	 *         SiAuto.si.setDefaultLevel(Level.Verbose);
+	 *
+	 *         // Since the enterMethod and leaveMethod calls do not
+	 *         // specify their log level explicitly (by passing a Level
+	 *         // argument), they use the default log level which has
+	 *         // just been set to Level.Verbose (see above). And since
+	 *         // the log level of the SiAuto.si object is set to
+	 *         // Level.Debug, the enterMethod and leaveMethod calls will
+	 *         // be logged.
+	 *         method(); // Logs enterMethod and leaveMethod calls.
+	 *
+	 *         SiAuto.si.setLevel(Level.Message);
+	 *
+	 *         // Since enterMethod and leaveMethod still use Level.Verbose
+	 *         // as their log level and the log level of the SiAuto.si
+	 *         // object is now set to Level.Message, the enterMethod and
+	 *         // leaveMethod calls will be ignored and not be logged.
+	 *         method(); // Ignores enterMethod and leaveMethod calls.
+	 *     }
+	 * }
+	 * </pre>
+	 *
+	 * @param level The new default log level
+	 */
+	public void setDefaultLevel(Level level) {
+		if (level != null) {
+			this.fDefaultLevel = level;
+		}
+	}
+
+	private void connect() {
+		// Here, we simply call the connect method of
+		// all protocol objects in our collection. If an
+		// error occurs we call the Error event.
+
+		for (int i = 0; i < this.fProtocols.size(); i++) {
+			try {
+				// Try to connect.
+				Protocol p = (Protocol) this.fProtocols.get(i);
+				p.connect();
+			} catch (Exception e) {
+				doError(e);
+			}
+		}
+	}
+
+	private void disconnect() {
+		// Here, we simply call the disconnect method of
+		// all protocol objects in our collection. If an
+		// error occurs we call the Error event.
+
+		for (int i = 0; i < this.fProtocols.size(); i++) {
+			try {
+				// Try to disconnect.
+				Protocol p = (Protocol) this.fProtocols.get(i);
+				p.disconnect();
+			} catch (Exception e) {
+				doError(e);
+			}
+		}
+	}
+
+	/**
+	 * Returns a boolean value which indicates if this instance is
+	 * enabled or not.
+	 *
+	 * @return True if this instance is enabled and false otherwise. See
+	 * setEnabled for more information
+	 */
+	public boolean isEnabled() {
+		return this.fEnabled;
+	}
+
+	/**
+	 * This method allows you to control if anything should be
+	 * logged at all.
+	 * <p>
+	 * If you pass true to this method, all internal connections
+	 * try to connect to their destination. For example, if the
+	 * connections string is set to "file(filename=c:\\log.sil)",
+	 * the file "c:\\log.sil" will be opened to write all following
+	 * packets to it. By passing false, all internal connections
+	 * will disconnect.
+	 * <p>
+	 * Additionally, every Session method evaluates if its parent
+	 * is enabled and returns immediately if this is not the case.
+	 * This guarantees that the performance loss is minimal when
+	 * logging is disabled. A SmartInspect instance is disabled by
+	 * default, so you need to enable it, before you can make use
+	 * of the SmartInspect instance and its related sessions.
+	 * <p>
+	 * Please note: If one or more connections of this
+	 * SmartInspect object operate in asynchronous protocol mode,
+	 * you must disable this object by setting this property to
+	 * false before exiting your application to properly exit and
+	 * cleanup the protocol related threads. Disabling this instance
+	 * may block until the related protocol threads are finished.
+	 *
+	 * @param enabled A boolean value to enable or disable this instance
+	 */
+	public void setEnabled(boolean enabled) {
+		synchronized (this.fLock) {
+			if (enabled) {
+				enable();
+			} else {
+				disable();
+			}
+		}
+	}
+
+	private void enable() {
+		if (!this.fEnabled) {
+			this.fEnabled = true;
+			connect();
+		}
+	}
+
+	private void disable() {
+		if (this.fEnabled) {
+			this.fEnabled = false;
+			disconnect();
+		}
+	}
+
+	private void createConnections(String connections)
+			throws InvalidConnectionsException {
+		this.fIsMultiThreaded = false; /* See below */
+
+		try {
+			ConnectionsParser parser = new ConnectionsParser();
+			ConnectionsParserListener listener =
+					new ConnectionsParserListener() {
+						public void onProtocol(ConnectionsParserEvent e)
+								throws SmartInspectException {
+							addConnection(e.getProtocol(), e.getOptions());
+						}
+					};
+			parser.parse(this.fVariables.expand(connections), listener);
+		} catch (Exception e) {
+			removeConnections();
+			throw new InvalidConnectionsException(e.getMessage());
+		}
+	}
+
+	private void addConnection(String name, String options)
+			throws SmartInspectException {
+		Protocol protocol = ProtocolFactory.getProtocol(name, options);
+
+		protocol.addListener(
+				new ProtocolListener() {
+					public void onError(ErrorEvent e) {
+						doError(e.getException());
+					}
+				}
+		);
+
+		this.fProtocols.add(protocol);
+		if (protocol.isAsynchronous()) {
+			this.fIsMultiThreaded = true;
+		}
+
+		protocol.setHostName(this.fHostName);
+		protocol.setAppName(this.fAppName);
+	}
+
+	/**
+	 * Overloaded. Loads the connections string from a file and enables this SmartInspect instance.
+	 *
+	 * <p>This method loads the connections string from a file. This file should be a plain
+	 * text file containing a line like in the following example:
+	 * <p>
+	 * <code>connections=file(filename=c:\\log.sil)</code>
+	 * <p>
+	 * Empty, unrecognized lines and lines beginning with a ';' character are ignored.
+	 * This version of the method enables logging automatically.
+	 * <p>
+	 * The Error event is used to notify the application if the specified file cannot be opened
+	 * or does not contain a connections string. The connections string and the enabled status
+	 * of this instance are not changed if such an error occurs.
+	 * <p>
+	 * The Error event is also used if a connections string could be read but is found to be invalid.
+	 * In this case, an instance of the InvalidConnectionsException exception type is passed to the
+	 * Error event. Calling this method with the fileName parameter set to null has no effect.
+	 * <p>
+	 * This method is useful for customizing the connections string after the deployment of an application.
+	 * A typical use case for this method is the following scenario: imagine a customer who needs to send a
+	 * log file to customer service to analyse a software problem. If the software in question uses this
+	 * loadConnections method, the customer service just needs to send a prepared connections file to the customer.
+	 * To enable the logging, the customer now just needs to drop this file to the application's installation
+	 * directory or any other predefined location.
+	 * <p>
+	 * See loadConfiguration for a method which is not limited to loading the connections string,
+	 * but is also capable of loading any other property of this object from a file.
+	 * <p>
+	 * The loadConnections and loadConfiguration methods are both capable of detecting the string encoding
+	 * of the connections and configuration files. Please see the loadConfiguration method for details.
+	 * <p>
+	 * To automatically replace placeholders in a loaded connections string, you can use so-called connection
+	 * variables. Please have a look at the setVariable method for more information.
+	 *
+	 * @param fileName The file to load the connections string from
+	 */
+	public void loadConnections(String fileName) {
+		loadConnections(fileName, false);
+	}
+
+	/**
+	 * Overloaded. Loads the connections string from a file.
+	 *
+	 * <p>This method loads the {@link SmartInspect#setConnections} connections string from a file.
+	 * This file should be a plain text file containing a line like in the following example:</p>
+	 *
+	 * <code>connections=file(filename=c:\\log.sil)</code>
+	 *
+	 * <p>Empty, unrecognized lines and lines beginning with a ';' character are ignored.
+	 * This version of the method enables logging automatically unless the doNotEnable parameter is true.
+	 * Please note that the doNotEnable parameter has no effect if this SmartInspect instance is already enabled.</p>
+	 *
+	 * <p>The {@link SmartInspectListener#onError} Error event is used to notify the application if the
+	 * specified file cannot be opened or does not contain a {@link SmartInspect#setConnections} connections string.
+	 * The {@link SmartInspect#setConnections} connections string and the {@link SmartInspect#setEnabled}
+	 * enabled status of this instance are not changed if such an error occurs.</p>
+	 *
+	 * <p>The {@link SmartInspectListener#onError} Error event is also used if a connections string could be read but
+	 * is found to be invalid. In this case, an instance of the InvalidConnectionsException exception
+	 * type is passed to the {@link SmartInspectListener#onError} Error event.
+	 * Calling this method with the fileName parameter set to null has no effect.</p>
+	 *
+	 * <p>This version of the method accepts the doNotEnable parameter. If this parameter is set to true,
+	 * the {@link SmartInspect#setEnabled} enabled status is not changed. Otherwise this SmartInspect
+	 * instance will be enabled. Calling this method with the fileName parameter set to null has no effect.</p>
+	 *
+	 * <p>This method is useful for customizing the connections string after the deployment of an application.
+	 * A typical use case for this method is the following scenario: imagine a customer who needs to send a
+	 * log file to customer service to analyse a software problem. If the software in question uses this
+	 * loadConnections method, the customer service just needs to send a prepared connections file to the
+	 * customer. To enable the logging, the customer now just needs to drop this file to the application's
+	 * installation directory or any other predefined location.</p>
+	 *
+	 * <p>See loadConfiguration for a method which is not limited to loading the connections string,
+	 * but is also capable of loading any other property of this object from a file.</p>
+	 *
+	 * <p>The loadConnections and loadConfiguration methods are both capable of detecting the string
+	 * encoding of the connections and configuration files. Please see the loadConfiguration method for details.</p>
+	 *
+	 * <p>To automatically replace placeholders in a loaded connections string, you can use so called
+	 * connection variables. Please have a look at the setVariable method for more information.</p>
+	 *
+	 * @param fileName    The file to load the connections string from
+	 * @param doNotEnable Specifies if this instance shouldn't be enabled automatically
+	 */
+	public void loadConnections(String fileName, boolean doNotEnable) {
+		if (fileName == null) {
+			return;
+		}
+
+		String connections = null;
+
+		try {
+			// Try to read the connections string.
+			connections = readConnections(fileName);
+		} catch (Exception e) {
+			// Catch exceptions while trying to read the 
+			// connections string and fire the error event.
+			doError(e);
+		}
+
+		if (connections == null) {
+			return; // No connections string has been found.
+		}
+
+		synchronized (this.fLock) {
+			if (tryConnections(connections)) {
+				if (!doNotEnable) {
+					enable();
+				}
+			}
+		}
+	}
+
+	private static String readConnections(String fileName)
+			throws LoadConnectionsException {
+		try {
+			Configuration config = new Configuration();
+			try {
+				config.loadFromFile(fileName);
+				if (config.contains("connections")) {
+					return config.readString("connections", null);
+				}
+			} finally {
+				config.clear();
+			}
+
+			throw new SmartInspectException(CONNECTIONS_NOT_FOUND_ERROR);
+		} catch (Exception e) {
+			throw new LoadConnectionsException(fileName, e.getMessage());
+		}
+	}
+
+	/**
+	 * Please see the setConnections method for a detailed description
+	 * of the connections string and its function.
+	 *
+	 * @return The connections string of this instance
+	 */
+	public String getConnections() {
+		return this.fConnections;
+	}
+
+	/**
+	 * Sets all connections used by a SmartInspect instance.
+	 * <p>
+	 * You can set multiple connections by separating the connections with commas. A connection consists
+	 * of a protocol identifier like "file" plus optional protocol parameters in parentheses. If you, for
+	 * example, want to log to a file, the connections string must be set to "file()". You can specify
+	 * the filename in the parentheses after the protocol identifier like this:
+	 * "file(filename=\"c:\\mylogfile.sil\")". Note that only if this instance is enabled, the connections
+	 * try to connect to their destinations immediately. By default, no connections are used.
+	 * <p>
+	 * See the Protocol class for a list of available protocols and ProtocolFactory for a way to add
+	 * your own custom protocols. Furthermore have a look at the loadConnections and loadConfiguration
+	 * methods, which can load a connections string from a file. Also, for a class which assists in
+	 * building connections strings, please refer to the documentation of the ConnectionsBuilder class.
+	 * To automatically replace placeholders in the given connections string, you can use so called
+	 * connection variables. Please have a look at the setVariable method for more information.
+	 * <p>
+	 * Please note that an InvalidConnectionsException exception is thrown if an invalid connections
+	 * string is supplied.
+	 *
+	 * <pre>
+	 * SiAuto.si.setConnections("");
+	 * SiAuto.si.setConnections("file()");
+	 * SiAuto.si.setConnections("file(filename=\"log.sil\", append=true)");
+	 * SiAuto.si.setConnections("file(append=true), tcp(host=\"localhost\")");
+	 * SiAuto.si.setConnections("file(), file(filename=\"anotherlog.sil\")");
+	 * </pre>
+	 *
+	 * @throws InvalidConnectionsException if invalid syntax, unknown protocols or inexistent options are found
+	 */
+	public void setConnections(String connections)
+			throws InvalidConnectionsException {
+		synchronized (this.fLock) {
+			applyConnections(connections);
+		}
+	}
+
+	private void applyConnections(String connections)
+			throws InvalidConnectionsException {
+		// First remove the old connections.
+		removeConnections();
+		if (connections != null) {
+			// Then create the new connections and assign the
+			// connections string.
+			createConnections(connections);
+			this.fConnections = connections;
+
+			if (isEnabled()) {
+				// This instance is currently enabled, so we can try
+				// to connect now.
+				connect();
+			}
+		}
+	}
+
+	private boolean tryConnections(String connections) {
+		boolean result = false;
+
+		if (connections != null) {
+			try {
+				applyConnections(connections);
+				result = true;
+			} catch (InvalidConnectionsException e) {
+				doError(e);
+			}
+		}
+
+		return result;
+	}
+
+	private void removeConnections() {
+		disconnect();
+		this.fIsMultiThreaded = false; /* See createConnections */
+		this.fProtocols.clear();
+		this.fConnections = "";
+	}
+
+	/**
+	 * Loads the properties and sessions of this SmartInspect instance from a file.
+	 * The given file should be a plain text file containing key/value pairs. Each key/value pair is expected to be
+	 * on its own line. Empty, unrecognized lines and lines beginning with a ';' character are ignored.
+	 * The <code>SmartInspectListener.onError</code> event is used to notify the application if an error occurs while trying to load
+	 * the configuration from the specified file. Such errors include I/O errors like trying to open a file which does not exist, for
+	 * example.
+	 * The <code>SmartInspectListener.onError</code> event is also used if the specified configuration file contains an invalid
+	 * connections string. In this case, an instance of the <code>InvalidConnectionsException</code> exception type is passed to the
+	 * Error event.
+	 *
+	 * <p>
+	 * Note:
+	 * <ul>
+	 *     <li>Calling this method with the fileName parameter set to null has no effect.</li>
+	 *     <li>To monitor a SmartInspect configuration file for changes, please have a look at the ConfigurationTimer class.</li>
+	 *     <li>The case of the configuration properties doesn't matter. This means, it makes no difference if you specify 'defaultlevel' or 'DefaultLevel' as key, for example.</li>
+	 *     <li>This method is particularly useful for loading the properties of this SmartInspect instance after the deployment of an application. A typical use case for this method is the following scenario: imagine a customer who needs to send a log file to customer service to analyse a software problem. If the software in question uses this loadConfiguration method, the customer service just needs to send a prepared configuration file to the customer.</li>
+	 * </ul>
+	 * <p>
+	 * Refer to <code>{@literal @}example</code> for a typical configuration file format.
+	 *
+	 * @param fileName The name of the file to load the configuration from.
+	 * @see com.gurock.smartinspect.ConfigurationTimer
+	 * @see com.gurock.smartinspect.LoadConfigurationException
+	 * @see com.gurock.smartinspect.InvalidConnectionsException
+	 */
+	public void loadConfiguration(String fileName) {
+		if (fileName == null) {
+			return;
+		}
+
+		Configuration config = new Configuration();
+
+		try {
+			try {
+				config.loadFromFile(fileName);
+			} catch (Exception e) {
+				doError(new LoadConfigurationException(fileName,
+						e.getMessage()));
+				return;
+			}
+
+			synchronized (this.fLock) {
+				applyConfiguration(config);
+			}
+
+			this.fSessions.loadConfiguration(config);
+		} finally {
+			config.clear();
+		}
+	}
+
+	private void applyConfiguration(Configuration config) {
+		if (config.contains("appname")) {
+			this.fAppName = config.readString("appname", this.fAppName);
+		}
+
+		// The `enabled' configuration value needs to be handled special,
+		// because its appearance and value have a direct impact on how
+		// to treat the `connections' value and the order in which to
+		// apply the values:
+		//
+		// If the `enabled' value is found, it is very important to
+		// differentiate between the values true and false. If the
+		// `enabled' value is false, the user obviously either wants
+		// to disable this object or keep it disabled. To correctly
+		// disable this SmartInspect instance, we need to do that before
+		// the connections string is changed. Otherwise it can happen
+		// that this SmartInspect instance temporarily uses the new
+		// connections string (exactly in the case when it is already
+		// enabled).
+		//
+		// Handling an `enabled' value of true is the other way round.
+		// We cannot enable this SmartInspect instance before setting
+		// the `connections' value, because this would cause this
+		// SmartInspect instance to temporarily use its old connections
+		// string.
+
+		String connections = config.readString("connections", null);
+
+		if (config.contains("enabled")) {
+			boolean enabled = config.readBoolean("enabled", false);
+
+			if (enabled) {
+				tryConnections(connections);
+				enable();
+			} else {
+				disable();
+				tryConnections(connections);
+			}
+		} else {
+			tryConnections(connections);
+		}
+
+		if (config.contains("level")) {
+			this.fLevel = config.readLevel("level", this.fLevel);
+		}
+
+		if (config.contains("defaultlevel")) {
+			this.fDefaultLevel = config.readLevel("defaultlevel",
+					this.fDefaultLevel);
+		}
+	}
+
+	private Protocol findProtocol(String caption) {
+		for (int i = 0; i < this.fProtocols.size(); i++) {
+			Protocol p = (Protocol) this.fProtocols.get(i);
+
+			if (p.getCaption().equalsIgnoreCase(caption)) {
+				return p;
+			}
+		}
+
+		return null;
+	}
+
+	/**
+	 * Executes a custom protocol action of a connection.
+	 * <p>
+	 * This method dispatches the action and state parameters to the connection identified by the caption argument. If no suitable
+	 * connection can be found, the Error event is used. The Error event is also used if an exception is thrown in the custom protocol action.
+	 * <p>
+	 * The SmartInspect Java library currently implements one custom protocol action in MemoryProtocol. The MemoryProtocol class
+	 * is used for writing log packets to memory. On request, it can write its internal queue of packets to a user-supplied
+	 * stream or Protocol object with a custom protocol action.
+	 * <p>
+	 * The request for executing the custom action and writing the queue can be initiated with this dispatch method. Please see
+	 * the example section below for details.
+	 * <p>
+	 * For more information about custom protocol actions, please
+	 * refer to the {@link com.gurock.smartinspect.protocols.Protocol#dispatch} method. Also have a look at
+	 * Protocol.isValidOption() method which explains how to set
+	 * the caption of a connection.
+	 * <p>
+	 * Please note that the custom protocol action is executed asynchronously if the requested connection operates in
+	 * asynchronous protocol mode.
+	 * <p>
+	 * If the supplied caption argument is null, this method does nothing and returns immediately.
+	 * <p>
+	 * <pre>
+	 * // Set the connections string and enable logging. We do not
+	 * // specify a caption for the memory connection and stick with
+	 * // the default. By default, the caption of a connection is set
+	 * // to the name of the protocol, in our case 'mem'.
+	 * SiAuto.si.setConnections("mem()");
+	 * SiAuto.si.setEnabled(true);
+	 *
+	 * // Instrument your application with log statements as usual.
+	 * SiAuto.main.logMessage("This is a message");
+	 * SiAuto.main.logMessage("This is a message");
+	 *
+	 * // Then, in case of an unexpected event, for example, in a
+	 * // global exception handler, you can write the entire queue
+	 * // of packets of your memory protocol connection to a file
+	 * // by using the dispatch method.
+	 * OutputStream os = new FileOutputStream("log.sil");
+	 * try
+	 * {
+	 * 	SiAuto.si.dispatch("mem", 0, os);
+	 * }
+	 * finally
+	 * {
+	 * 	os.close();
+	 * }
+	 * </pre>
+	 * <p>
+	 * <pre>
+	 * ...
+	 *
+	 * // Alternative dispatch call with a Protocol object which
+	 * // sends the queue content to a local Console via a named
+	 * // pipe.
+	 * Protocol p = new PipeProtocol();
+	 * try
+	 * {
+	 * 	// Optionally set some protocol options
+	 * 	// p.initialize("");
+	 * 	p.connect();
+	 * 	try
+	 * 	{
+	 * 		SiAuto.si.dispatch("mem", 0, p);
+	 * 	}
+	 * 	finally
+	 * 	{
+	 * 		p.disconnect();
+	 * 	}
+	 * }
+	 * finally
+	 * {
+	 * 	p.dispose();
+	 * }
+	 * </pre>
+	 *
+	 * @param caption The identifier of the connection. Not allowed to be null
+	 * @param action The action to execute by the requested connection
+	 * @param state An optional object which encapsulates additional protocol specific information about the custom action. Can be null
+	 * @see com.gurock.smartinspect.protocols.Protocol#dispatch
+	 */
+	public void dispatch(String caption, int action, Object state) {
+		if (caption == null) {
+			return;
+		}
+
+		synchronized (this.fLock) {
+			try {
+				Protocol protocol = findProtocol(caption);
+
+				if (protocol == null) {
+					throw new SmartInspectException(CAPTION_NOT_FOUND);
+				}
+
+				protocol.dispatch(new ProtocolCommand(action, state));
+			} catch (Exception e) {
+				doError(e);
+			}
+		}
+	}
+
+	/**
+	 * Returns the default property values for new sessions.
+	 * This method lets you specify the default property values for new sessions which will be created by or passed to the addSession
+	 * method. Please see the addSession method for details. For information about the available session properties, please refer
+	 * to the documentation of the Session class.
+	 *
+	 * @return The default property values for new sessions
+	 */
+	public SessionDefaults getSessionDefaults() {
+		return this.fSessions.getDefaults();
+	}
+
+	/**
+	 * Adds a new or updates an existing connection variable.
+	 * This method sets the value of a given connection variable. A connection variable is a placeholder for strings in the connections string.
+	 * When setting a connections string (or loading it from a file with loadConfiguration), any variables which have previously been defined
+	 * with setVariable are automatically replaced with their respective values. The variables in the connections string are expected to have
+	 * the following form: $variable$. If a connection variable with the given key already exists, its value is overridden. To delete a connection
+	 * variable, use unsetVariable. This method does nothing if the key or value argument is null. Connection variables are especially useful
+	 * if you load a connections string from a file and would like to handle some protocol options in your application instead of the configuration file.
+	 * For example, if you encrypt log files, you probably do not want to specify the encryption key directly in your configuration file for security
+	 * reasons. With connection variables, you can define a variable for the encryption key with setVariable and then reference this variable in your
+	 * configuration file. The variable is then automatically replaced with the defined value when loading the configuration file. Another example deals
+	 * with the directory or path of a log file. If you include a variable in the path of your log file, you can later replace it in your application with
+	 * the real value. This might come in handy if you want to write a log file to an environment specific value, such as an application data directory,
+	 * for example.
+	 * <p>
+	 * Example:
+	 * <pre>
+	 *   // Define the variable "key" with the value "secret"
+	 *   SiAuto.si.setVariable("key", "secret");
+	 *   ...
+	 *   // And include the variable $key$ in the related connections
+	 *   // string (the connections string can either be set directly
+	 *   // or loaded from a file).
+	 *   file(encrypt="true", key="$key$")
+	 * </pre>
+	 *
+	 * @param key   The key of the connection variable
+	 * @param value The value of the connection variable
+	 */
+	public void setVariable(String key, String value) {
+		if (key != null && value != null) {
+			this.fVariables.put(key, value);
+		}
+	}
+
+	/**
+	 * Returns the value of a connection variable.
+	 * Please see the setVariable method for more information
+	 * about connection variables.
+	 *
+	 * @param key The key of the connection variable
+	 * @return The value for the given connection variable or null if the
+	 * connection variable is unknown
+	 */
+	public String getVariable(String key) {
+		if (key == null) {
+			return null;
+		} else {
+			return this.fVariables.get(key);
+		}
+	}
+
+	/**
+	 * Unsets an existing connection variable
+	 *
+	 * <p>
+	 * This method deletes the connection variable specified by the
+	 * given key. Nothing happens if the connection variable doesn't
+	 * exist or if the passed key is null.
+	 * </p>
+	 *
+	 * @param key The key of the connection variable to delete
+	 */
+	public void unsetVariable(String key) {
+		if (key != null) {
+			this.fVariables.remove(key);
+		}
+	}
+
+	/**
+	 * Adds and returns a new Session instance with this SmartInspect object set as parent.
+	 * This method allocates a new session with this SmartInspect instance set as parent
+	 * and the supplied sessionName parameter set as session name. The returned session
+	 * will be configured with the default session properties as specified by the
+	 * getSessionDefaults method. This default configuration can be overridden on
+	 * a per-session basis by loading the session configuration with the
+	 * loadConfiguration method. Please see the loadConfiguration documentation for details.
+	 * This version of the method does not save the returned session for later access.
+	 *
+	 * @param sessionName The name for the new session. Not allowed to be null
+	 * @return The new Session instance or null if the supplied sessionName parameter is null
+	 */
+	public Session addSession(String sessionName) {
+		return addSession(sessionName, false);
+	}
+
+	/**
+	 * Overloaded. Adds and returns a new Session instance with this
+	 * SmartInspect object set as parent and optionally saves it for
+	 * later access.
+	 * <p>
+	 * This method allocates a new session with this SmartInspect
+	 * instance set as parent and the supplied sessionName parameter
+	 * set as session name. The returned session will be configured
+	 * with the default session properties as specified by the
+	 * getSessionDefaults method. This default configuration can be
+	 * overridden on a per-session basis by loading the session
+	 * configuration with the loadConfiguration method. Please see
+	 * the loadConfiguration documentation for details.
+	 * <p>
+	 * If the 'store' parameter is true, the created and returned
+	 * session is stored for later access and can be retrieved with
+	 * the getSession method. To remove a created session from the
+	 * internal list, call the deleteSession method.
+	 * <p>
+	 * If this method is called multiple times with the same session
+	 * name, then the getSession method operates on the session which
+	 * got added last. If the sessionName parameter is null, this
+	 * method does nothing and returns null as well
+	 *
+	 * @param sessionName The name for the new session. Not allowed to be null
+	 * @param store       Indicates if the newly created session should be stored for later access
+	 * @return The new Session instance or null if the supplied sessionName parameter is null
+	 */
+	public Session addSession(String sessionName, boolean store) {
+		if (sessionName == null) {
+			return null;
+		}
+
+		Session session = new Session(this, sessionName);
+		this.fSessions.add(session, store);
+		return session;
+	}
+
+	/**
+	 * Overloaded. Adds an existing Session instance to the internal list of sessions
+	 * and saves it for later access.
+	 * <p>
+	 * This method adds the passed session to the internal list of sessions and
+	 * saves it for later access. The passed session will be configured with the
+	 * default session properties as specified by the getSessionDefaults method.
+	 * This default configuration can be overridden on a per-session basis by
+	 * loading the session configuration with the loadConfiguration method.
+	 * Please see the loadConfiguration documentation for details.
+	 * <p>
+	 * The passed session can later be retrieved with the getSession method.
+	 * To remove an added session from the internal list, call the deleteSession method.
+	 *
+	 * @param session The session to store
+	 */
+	public void addSession(Session session) {
+		this.fSessions.add(session, true);
+	}
+
+	/**
+	 * Removes a session from the internal list of sessions. This method removes a session
+	 * which has previously been added with and returned by the addSession method.
+	 * After this method returns, the getSession method returns null when called
+	 * with the same session name unless a different session with the same name has been added.
+	 * This method does nothing if the supplied session argument is null.
+	 *
+	 * @param session The session to remove from the lookup table of sessions. Not allowed to be null.
+	 */
+	public void deleteSession(Session session) {
+		this.fSessions.delete(session);
+	}
+
+	/**
+	 * Returns a previously added session.
+	 * <p>
+	 * This method returns a session which has previously been added
+	 * with the addSession method and can be identified by the supplied
+	 * sessionName argument. If the requested session is unknown or if
+	 * the sessionName argument is null, this method returns null.
+	 * <p>
+	 * Note that the behavior of this method can be unexpected in terms
+	 * of the result value if multiple sessions with the same name have
+	 * been added. In this case, this method returns the session which
+	 * got added last and not necessarily the session which you expect.
+	 * <p>
+	 * Adding multiple sessions with the same name should therefore be
+	 * avoided.
+	 *
+	 * @param sessionName The name of the session to lookup and return. Not allowed to be null
+	 * @return The requested session or null if the supplied sessionName is null or if the session is unknown
+	 */
+	public Session getSession(String sessionName) {
+		return this.fSessions.get(sessionName);
+	}
+
+	/**
+	 * Updates an entry in the internal lookup table of sessions.
+	 * <p>
+	 * Once the name of a session has changed, this method is called
+	 * to update the internal session lookup table. The {@code to} parameter
+	 * specifies the new name and the {@code from} name the old name of the
+	 * session. After this method returns, the new name can be passed
+	 * to the getSession method to lookup the supplied session.
+	 *
+	 * @param session The session whose name has changed and whose entry should be updated
+	 * @param to      The new name of the session
+	 * @param from    The old name of the session
+	 */
+	public void updateSession(Session session, String to, String from) {
+		this.fSessions.update(session, to, from);
+	}
+
+	/**
+	 * Adds a new listener for the events of this object.
+	 * <p>
+	 * This methods adds a new listener for the events of this SmartInspect
+	 * object. This can be useful to customize the logging behavior or get
+	 * informed about errors. Please see the SmartInspectListener interface
+	 * for event examples and details. Also see the documentation of the
+	 * SmartInspectAdapter class which simplifies the event handling.
+	 *
+	 * @param listener The listener to add
+	 */
+	public void addListener(SmartInspectListener listener) {
+		if (listener != null) {
+			synchronized (this.fListeners) {
+				this.fListeners.add(listener);
+			}
+		}
+	}
+
+	/**
+	 * Removes an existing listener for the events of this object.
+	 * <p>
+	 * This method removes the supplied listener from the event system
+	 * of this object. After the listener has been removed, it will no
+	 * longer be notified about any events of this object.
+	 *
+	 * @param listener The listener to remove
+	 */
+	public void removeListener(SmartInspectListener listener) {
+		if (listener != null) {
+			synchronized (this.fListeners) {
+				this.fListeners.remove(listener);
+			}
+		}
+	}
+
+	/**
+	 * Removes all registered listeners for the events of this object.
+	 * <p>
+	 * This method removes all registered event listeners. After calling
+	 * this method, the previously registered listeners will no longer be
+	 * notified about any events of this object.
+	 */
+	public void clearListeners() {
+		synchronized (this.fListeners) {
+			this.fListeners.clear();
+		}
+	}
+
+	/**
+	 * Invokes the Filter event handlers and determines if the supplied packet should be sent or not.
+	 * Derived classes can override this method to intercept the Filter event.
+	 *
+	 * @param packet The packet which is about to be processed
+	 * @return True if the supplied packet shall be filtered and thus not be sent and false otherwise
+	 */
+	protected boolean doFilter(Packet packet) {
+		synchronized (this.fListeners) {
+			if (!this.fListeners.isEmpty()) {
+				FilterEvent e = new FilterEvent(this, packet);
+				Iterator it = this.fListeners.iterator();
+
+				while (it.hasNext()) {
+					((SmartInspectListener) it.next()).onFilter(e);
+				}
+
+				// Check if a listener cancelled the packet.
+				if (e.getCancel()) {
+					return true;
+				}
+			}
+		}
+
+		// Do not filter the packet
+		return false;
+	}
+
+	/**
+	 * Invokes the Log Entry event handlers.
+	 * <p>
+	 * Derived classes can override this method to intercept the
+	 * {@link SmartInspectListener#onLogEntry}.
+	 *
+	 * @param logEntry The Log Entry which has just been processed
+	 */
+	protected void doLogEntry(LogEntry logEntry) {
+		synchronized (this.fListeners) {
+			if (!this.fListeners.isEmpty()) {
+				Iterator it = this.fListeners.iterator();
+				LogEntryEvent e = new LogEntryEvent(this, logEntry);
+
+				while (it.hasNext()) {
+					((SmartInspectListener) it.next()).onLogEntry(e);
+				}
+			}
+		}
+	}
+
+	/**
+	 * Invokes the Control Command event handlers.
+	 *
+	 * <p>Derived classes can override this method to intercept the
+	 * Control Command event. {@link SmartInspectListener#onControlCommand}
+	 *
+	 * @param controlCommand The Control Command which has just been processed
+	 */
+	protected void doControlCommand(ControlCommand controlCommand) {
+		synchronized (this.fListeners) {
+			if (!this.fListeners.isEmpty()) {
+				Iterator it = this.fListeners.iterator();
+				ControlCommandEvent e = new ControlCommandEvent(this,
+						controlCommand);
+
+				while (it.hasNext()) {
+					((SmartInspectListener) it.next()).onControlCommand(e);
+				}
+			}
+		}
+	}
+
+	/**
+	 * Invokes the Watch event handlers.
+	 *
+	 * <p> Derived classes can override this method to intercept the
+	 * {@link SmartInspectListener#onWatch Watch event}.</p>
+	 *
+	 * @param watch The Watch which has just been processed
+	 */
+	protected void doWatch(Watch watch) {
+		synchronized (this.fListeners) {
+			if (!this.fListeners.isEmpty()) {
+				Iterator it = this.fListeners.iterator();
+				WatchEvent e = new WatchEvent(this, watch);
+
+				while (it.hasNext()) {
+					((SmartInspectListener) it.next()).onWatch(e);
+				}
+			}
+		}
+	}
+
+	/**
+	 * Invokes the Error event handlers.
+	 * Derived classes can override this method to intercept the
+	 * {@link SmartInspectListener#onError, Error event}
+	 *
+	 * @param ex The occurred exception
+	 */
+	protected void doError(Exception ex) {
+		synchronized (this.fListeners) {
+			if (!this.fListeners.isEmpty()) {
+				Iterator it = this.fListeners.iterator();
+				ErrorEvent e = new ErrorEvent(this, ex);
+
+				while (it.hasNext()) {
+					((SmartInspectListener) it.next()).onError(e);
+				}
+			}
+		}
+	}
+
+	/**
+	 * Invokes the Process Flow event handlers.
+	 * <p>
+	 * Derived classes can override this method to intercept the
+	 * {@link SmartInspectListener#onProcessFlow Process Flow event}.
+	 *
+	 * @param processFlow The Process Flow entry which has just been processed
+	 */
+	protected void doProcessFlow(ProcessFlow processFlow) {
+		synchronized (this.fListeners) {
+			if (!this.fListeners.isEmpty()) {
+				Iterator it = this.fListeners.iterator();
+				ProcessFlowEvent e = new ProcessFlowEvent(this, processFlow);
+
+				while (it.hasNext()) {
+					((SmartInspectListener) it.next()).onProcessFlow(e);
+				}
+			}
+		}
+	}
+
+	/**
+	 * Passes a packet to the internal connections.
+	 *
+	 * <p>The processPacket method passes the supplied packet to the
+	 * Protocol.writePacket method of every connection in the internal
+	 * connection list. The {@link SmartInspectListener#onError
+	 * Error event} is used to report any errors.</p>
+	 *
+	 * @param packet The packet to log
+	 */
+	private final void processPacket(Packet packet) {
+		synchronized (this.fLock) {
+			for (int i = 0; i < this.fProtocols.size(); i++) {
+				try {
+					// Write the packet using the protocol.
+					Protocol p = (Protocol) this.fProtocols.get(i);
+					p.writePacket(packet);
+				} catch (Exception e) {
+					doError(e);
+				}
+			}
+		}
+	}
+
+	/**
+	 * Logs a Log Entry.
+	 * After setting the application name and hostname of the supplied
+	 * Log Entry, this method determines if the Log Entry should really
+	 * be sent by invoking the doFilter method. If the Log Entry passes
+	 * the filter test, it will be logged and the
+	 * SmartInspectListener.onLogEntry event is fired.
+	 *
+	 * @param logEntry The Log Entry to log
+	 */
+	public final void sendLogEntry(LogEntry logEntry) {
+		/* Initialize the log entry packet for safe multi-threaded
+		 * access only if this SmartInspect object has one or more
+		 * connections which operate in asynchronous protocol mode.
+		 * Also see createConnections. */
+
+		if (this.fIsMultiThreaded) {
+			logEntry.setThreadSafe(true);
+		}
+
+		/* Then fill the properties we are responsible for. */
+		logEntry.setAppName(getAppName());
+		logEntry.setHostName(getHostName());
+
+		try {
+			if (!doFilter(logEntry)) {
+				processPacket(logEntry);
+				doLogEntry(logEntry);
+			}
+		} catch (Exception e) {
+			doError(e);
+		}
+	}
+
+	/**
+	 * Logs a Control Command.
+	 *
+	 * <p>At first, this method determines if the Control Command should
+	 * really be sent by invoking the doFilter method. If the Control
+	 * Command passes the filter test, it will be logged and the
+	 * SmartInspectListener.onControlCommand event is fired</p>
+	 *
+	 * @param controlCommand The Control Command to log
+	 */
+	public final void sendControlCommand(ControlCommand controlCommand) {
+		/* Initialize the control command for safe multi-threaded
+		 * access only if this SmartInspect object has one or more
+		 * connections which operate in asynchronous protocol mode.
+		 * Also see createConnections. */
+
+		if (this.fIsMultiThreaded) {
+			controlCommand.setThreadSafe(true);
+		}
+
+		try {
+			if (!doFilter(controlCommand)) {
+				processPacket(controlCommand);
+				doControlCommand(controlCommand);
+			}
+		} catch (Exception e) {
+			doError(e);
+		}
+	}
+
+	/**
+	 * Logs a Watch.
+	 * <p>
+	 * At first, this method determines if the Watch should really be
+	 * sent by invoking the doFilter method. If the Watch passes the
+	 * filter test, it will be logged and the SmartInspectListener.onWatch
+	 * event is fired.
+	 *
+	 * @param watch The Watch to log
+	 */
+	public final void sendWatch(Watch watch) {
+		/* Initialize the watch packet for safe multi-threaded
+		 * access only if this SmartInspect object has one or more
+		 * connections which operate in asynchronous protocol mode.
+		 * Also see createConnections. */
+
+		if (this.fIsMultiThreaded) {
+			watch.setThreadSafe(true);
+		}
+
+		try {
+			if (!doFilter(watch)) {
+				processPacket(watch);
+				doWatch(watch);
+			}
+		} catch (Exception e) {
+			doError(e);
+		}
+	}
+
+	/**
+	 * Logs a Process Flow entry.
+	 * After setting the hostname of the supplied Process Flow entry,
+	 * this method determines if the Process Flow entry should really
+	 * be sent by invoking the doFilter method. If the Process
+	 * Flow entry passes the filter test, it will be logged and the
+	 * SmartInspectListener.onProcessFlow event is fired.
+	 *
+	 * @param processFlow The Process Flow entry to log
+	 */
+	public final void sendProcessFlow(ProcessFlow processFlow) {
+		/* Initialize the process flow for safe multi-threaded
+		 * access only if this SmartInspect object has one or more
+		 * connections which operate in asynchronous protocol mode.
+		 * Also see createConnections. */
+
+		if (this.fIsMultiThreaded) {
+			processFlow.setThreadSafe(true);
+		}
+
+		/* Fill the properties we are responsible for. */
+		processFlow.setHostName(getHostName());
+
+		try {
+			if (!doFilter(processFlow)) {
+				processPacket(processFlow);
+				doProcessFlow(processFlow);
+			}
+		} catch (Exception e) {
+			doError(e);
+		}
+	}
+
+	/**
+	 * Releases all resources of this SmartInspect object.
+	 * <p>
+	 * This method disconnects and removes all internal connections
+	 * and disables this instance. Moreover, all previously stored
+	 * sessions will be removed.
+	 */
+	public void dispose() {
+		synchronized (this.fLock) {
+			this.fEnabled = false;
+			removeConnections();
+		}
+
+		this.fSessions.clear();
+	}
+}