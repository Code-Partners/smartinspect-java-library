--- conflicted
+++ resolved
@@ -1,170 +1,151 @@
-/**
- * Copyright (C) Code Partners Pty. Ltd. All rights reserved.
- */
-
-package com.gurock.smartinspect;
-
-<<<<<<< HEAD
-// <summary>
-//   Represents a token in the pattern string of the TextProtocol
-//   protocol.
-// </summary>
-// <remarks>
-//   This is the abstract base class for all available tokens. Derived
-//   classes are not documented for clarity reasons. To create a
-//   suitable token object for a given token string, you can use the
-//   TokenFactory class.
-// </remarks>
-// <threadsafety>
-//   This class is not guaranteed to be threadsafe.
-// </threadsafety>
-
-import com.gurock.smartinspect.packets.logentry.LogEntry;
-
-public abstract class Token
-{
-=======
-/**
- * Represents a token in the pattern string of the TextProtocol protocol.
- * <p>
- * This is the abstract base class for all available tokens. Derived classes are not documented for clarity reasons.
- * To create a suitable token object for a given token string, you can use the TokenFactory class.
- * <p>
- * Note: This class is not guaranteed to be threadsafe.
- */
-public abstract class Token {
->>>>>>> 14417cf0
-	private String fValue;
-	private String fOptions;
-	private int fWidth;
-
-	/**
-	 * Creates a string representation of a variable or literal token.
-	 * With the help of the supplied LogEntry, this token is expanded
-	 * into a string. For example, if this token represents the
-	 * %session% variable of a pattern string, this method
-	 * simply returns the session name of the supplied LogEntry.
-	 * <p>
-	 * For a literal token, the supplied LogEntry argument is ignored
-	 * and the value property is returned.
-	 *
-	 * @param logEntry The LogEntry to use to create the string representation
-	 * @return The text representation of this token for the supplied LogEntry
-	 * object
-	 */
-	public abstract String expand(LogEntry logEntry);
-
-	/**
-	 * Returns the raw string value of the parsed pattern string for
-	 * this token.
-	 * <p>
-	 * This method returns the raw string of this token as found in
-	 * the parsed pattern string. For a variable, this property is
-	 * set to the variable name surrounded with '%' characters and an
-	 * optional options string like this: %name{options}%. For a
-	 * literal, this property can have any value.
-	 *
-	 * @return The raw string value of the parsed pattern string for this token
-	 */
-	public String getValue() {
-		return this.fValue;
-	}
-
-	/**
-	 * Sets the raw string value of the parsed pattern string for this token.
-	 * <p>
-	 * This method sets the raw string of this token as found in the
-	 * parsed pattern string. For a variable, this property is set
-	 * to the variable name surrounded with '%' characters and an
-	 * optional options string like this: %name{options}%. For a
-	 * literal, this property can have any value.
-	 *
-	 * @param value The new value of this token
-	 */
-	public void setValue(String value) {
-		this.fValue = value;
-	}
-
-	/**
-	 * Returns the optional options string for this token.
-	 * <p>
-	 * A variable token can have an optional options string. In the
-	 * raw string representation of a token, an options string can be
-	 * specified in curly brackets after the variable name like this:
-	 * %name{options}%. For a literal, this property is always set to
-	 * an empty string.
-	 *
-	 * @return The optional options string for this token
-	 */
-	public String getOptions() {
-		return this.fOptions;
-	}
-
-	/**
-	 * Sets the optional options string for this token.
-	 * <p>
-	 * A variable token can have an optional options string. In the
-	 * raw string representation of a token, an options string can be
-	 * specified in curly braces after the variable name like this:
-	 * %name{options}%. For a literal, this property is always set to
-	 * an empty string.
-	 *
-	 * @param options The new options for this token
-	 */
-	public void setOptions(String options) {
-		this.fOptions = options;
-	}
-
-	/**
-	 * Indicates if this token supports indenting.
-	 * <p>
-	 * This method always returns false unless this token represents
-	 * the title token of a pattern string. This method is used in the
-	 * PatternParser.expand() method to determine if a token allows
-	 * indenting.
-	 *
-	 * @return True if this token supports indenting and false otherwise
-	 */
-	public boolean getIndent() {
-		return false;
-	}
-
-	/**
-	 * Sets the minimum width of this token.
-	 * A variable token can have an optional width modifier. In the
-	 * raw string representation of a token, a width modifier can be
-	 * specified after the variable name like this: %name,width%.
-	 * Width must be a valid positive or negative integer.
-	 * <p>
-	 * If the width is greater than 0, formatted values will be
-	 * right-aligned. If the width is less than 0, they will be
-	 * left-aligned.
-	 * <p>
-	 * For a literal, this property is always set to 0.
-	 *
-	 * @param width The new minimum width of this token
-	 */
-	public void setWidth(int width) {
-		this.fWidth = width;
-	}
-
-	/**
-	 * Returns the minimum width of this token.
-	 *
-	 * <p>A variable token can have an optional width modifier. In the
-	 * raw string representation of a token, a width modifier can be
-	 * specified after the variable name like this: %name,width%.
-	 * Width must be a valid positive or negative integer.</p>
-	 *
-	 * <p>If the width is greater than 0, formatted values will be
-	 * right-aligned. If the width is less than 0, they will be
-	 * left-aligned.</p>
-	 *
-	 * <p>For a literal, this property is always set to 0.</p>
-	 *
-	 * @return The minimum width of this token
-	 */
-	public int getWidth() {
-		return this.fWidth;
-	}
-}
+/**
+ * Copyright (C) Code Partners Pty. Ltd. All rights reserved.
+ */
+
+package com.gurock.smartinspect;
+
+import com.gurock.smartinspect.packets.logentry.LogEntry;
+
+/**
+ * Represents a token in the pattern string of the TextProtocol protocol.
+ * <p>
+ * This is the abstract base class for all available tokens. Derived classes are not documented for clarity reasons.
+ * To create a suitable token object for a given token string, you can use the TokenFactory class.
+ * <p>
+ * Note: This class is not guaranteed to be threadsafe.
+ */
+public abstract class Token {
+	private String fValue;
+	private String fOptions;
+	private int fWidth;
+
+	/**
+	 * Creates a string representation of a variable or literal token.
+	 * With the help of the supplied LogEntry, this token is expanded
+	 * into a string. For example, if this token represents the
+	 * %session% variable of a pattern string, this method
+	 * simply returns the session name of the supplied LogEntry.
+	 * <p>
+	 * For a literal token, the supplied LogEntry argument is ignored
+	 * and the value property is returned.
+	 *
+	 * @param logEntry The LogEntry to use to create the string representation
+	 * @return The text representation of this token for the supplied LogEntry
+	 * object
+	 */
+	public abstract String expand(LogEntry logEntry);
+
+	/**
+	 * Returns the raw string value of the parsed pattern string for
+	 * this token.
+	 * <p>
+	 * This method returns the raw string of this token as found in
+	 * the parsed pattern string. For a variable, this property is
+	 * set to the variable name surrounded with '%' characters and an
+	 * optional options string like this: %name{options}%. For a
+	 * literal, this property can have any value.
+	 *
+	 * @return The raw string value of the parsed pattern string for this token
+	 */
+	public String getValue() {
+		return this.fValue;
+	}
+
+	/**
+	 * Sets the raw string value of the parsed pattern string for this token.
+	 * <p>
+	 * This method sets the raw string of this token as found in the
+	 * parsed pattern string. For a variable, this property is set
+	 * to the variable name surrounded with '%' characters and an
+	 * optional options string like this: %name{options}%. For a
+	 * literal, this property can have any value.
+	 *
+	 * @param value The new value of this token
+	 */
+	public void setValue(String value) {
+		this.fValue = value;
+	}
+
+	/**
+	 * Returns the optional options string for this token.
+	 * <p>
+	 * A variable token can have an optional options string. In the
+	 * raw string representation of a token, an options string can be
+	 * specified in curly brackets after the variable name like this:
+	 * %name{options}%. For a literal, this property is always set to
+	 * an empty string.
+	 *
+	 * @return The optional options string for this token
+	 */
+	public String getOptions() {
+		return this.fOptions;
+	}
+
+	/**
+	 * Sets the optional options string for this token.
+	 * <p>
+	 * A variable token can have an optional options string. In the
+	 * raw string representation of a token, an options string can be
+	 * specified in curly braces after the variable name like this:
+	 * %name{options}%. For a literal, this property is always set to
+	 * an empty string.
+	 *
+	 * @param options The new options for this token
+	 */
+	public void setOptions(String options) {
+		this.fOptions = options;
+	}
+
+	/**
+	 * Indicates if this token supports indenting.
+	 * <p>
+	 * This method always returns false unless this token represents
+	 * the title token of a pattern string. This method is used in the
+	 * PatternParser.expand() method to determine if a token allows
+	 * indenting.
+	 *
+	 * @return True if this token supports indenting and false otherwise
+	 */
+	public boolean getIndent() {
+		return false;
+	}
+
+	/**
+	 * Sets the minimum width of this token.
+	 * A variable token can have an optional width modifier. In the
+	 * raw string representation of a token, a width modifier can be
+	 * specified after the variable name like this: %name,width%.
+	 * Width must be a valid positive or negative integer.
+	 * <p>
+	 * If the width is greater than 0, formatted values will be
+	 * right-aligned. If the width is less than 0, they will be
+	 * left-aligned.
+	 * <p>
+	 * For a literal, this property is always set to 0.
+	 *
+	 * @param width The new minimum width of this token
+	 */
+	public void setWidth(int width) {
+		this.fWidth = width;
+	}
+
+	/**
+	 * Returns the minimum width of this token.
+	 *
+	 * <p>A variable token can have an optional width modifier. In the
+	 * raw string representation of a token, a width modifier can be
+	 * specified after the variable name like this: %name,width%.
+	 * Width must be a valid positive or negative integer.</p>
+	 *
+	 * <p>If the width is greater than 0, formatted values will be
+	 * right-aligned. If the width is less than 0, they will be
+	 * left-aligned.</p>
+	 *
+	 * <p>For a literal, this property is always set to 0.</p>
+	 *
+	 * @return The minimum width of this token
+	 */
+	public int getWidth() {
+		return this.fWidth;
+	}
+}