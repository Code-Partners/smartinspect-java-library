--- conflicted
+++ resolved
@@ -1,173 +1,80 @@
-<<<<<<< HEAD
-package com.gurock.smartinspect.connections.builder;
-
-import com.gurock.smartinspect.connections.ConnectionsBuilder;
-
-// <summary>
-//   Class for convenient composition of the connection string.
-//   Employs fluent interface pattern.
-// </summary>
-// <example>
-// TCP protocol:
-// <code>
-// si.setConnections(
-//     (new ConnectionStringBuilder()).addTcpProtocol()
-//         .setHost("localhost")
-//         .setReconnect(true)
-//         .and().build()
-// );
-// </code>
-//
-// File protocol:
-// <code>
-// si.setConnections(
-//     (new ConnectionStringBuilder()).addFileProtocol()
-//         .setFilename("log.sil")
-//         .and().build()
-// );
-// </code>
-// </example>
-
-public class ConnectionStringBuilder {
-    protected ConnectionsBuilder cb = new ConnectionsBuilder();
-
-    // <summary>
-    //   Adds Pipe protocol, returns PipeProtocolConnectionStringBuilder
-    //   instance with property setters.
-    // </summary>
-
-    public PipeProtocolConnectionStringBuilder addPipeProtocol() {
-        cb.beginProtocol("pipe");
-        return new PipeProtocolConnectionStringBuilder(this);
-    }
-
-    // <summary>
-    //   Adds File protocol, returns FileProtocolConnectionStringBuilder
-    //   instance with property setters.
-    // </summary>
-
-    public FileProtocolConnectionStringBuilder addFileProtocol() {
-        cb.beginProtocol("file");
-        return new FileProtocolConnectionStringBuilder(this);
-    }
-
-    // <summary>
-    //   Adds Memory protocol, returns MemoryProtocolConnectionStringBuilder
-    //   instance with property setters.
-    // </summary>
-
-    public MemoryProtocolConnectionStringBuilder addMemoryProtocol() {
-        cb.beginProtocol("mem");
-        return new MemoryProtocolConnectionStringBuilder(this);
-    }
-
-    // <summary>
-    //   Adds Tcp protocol, returns TcpProtocolConnectionStringBuilder
-    //   instance with property setters.
-    // </summary>
-
-    public TcpProtocolConnectionStringBuilder addTcpProtocol() {
-        cb.beginProtocol("tcp");
-        return new TcpProtocolConnectionStringBuilder(this);
-    }
-
-    // <summary>
-    //   Adds Text protocol, returns TextProtocolConnectionStringBuilder
-    //   instance with property setters.
-    // </summary>
-
-    public TextProtocolConnectionStringBuilder addTextProtocol() {
-        cb.beginProtocol("text");
-        return new TextProtocolConnectionStringBuilder(this);
-    }
-
-    // <summary>
-    //   Builds the resulting connection string.
-    // </summary>
-
-    public String build() {
-        return cb.getConnections();
-    }
-}
-=======
-package com.gurock.smartinspect.connections.builder;
-
-import com.gurock.smartinspect.ConnectionsBuilder;
-
-/**
- * Class for convenient composition of the connection string.
- * Employs fluent interface pattern.
- * <p>
- * Examples:
- * <pre>
- * // TCP protocol:
- * si.setConnections(
- *     (new ConnectionStringBuilder()).addTcpProtocol()
- *         .setHost("localhost")
- *         .setReconnect(true)
- *         .and().build()
- * );
- *
- * // File protocol:
- * si.setConnections(
- *     (new ConnectionStringBuilder()).addFileProtocol()
- *         .setFilename("log.sil")
- *         .and().build()
- * );
- * </pre>
- */
-public class ConnectionStringBuilder {
-	ConnectionsBuilder cb = new ConnectionsBuilder();
-
-	/**
-	 * Adds Pipe protocol, returns PipeProtocolConnectionStringBuilder instance with property setters.
-	 */
-	public PipeProtocolConnectionStringBuilder addPipeProtocol() {
-		cb.beginProtocol("pipe");
-		return new PipeProtocolConnectionStringBuilder(this);
-	}
-
-	/**
-	 * Adds File protocol, returns FileProtocolConnectionStringBuilder
-	 * instance with property setters.
-	 */
-	public FileProtocolConnectionStringBuilder addFileProtocol() {
-		cb.beginProtocol("file");
-		return new FileProtocolConnectionStringBuilder(this);
-	}
-
-	/**
-	 * Adds Memory protocol. Returns a MemoryProtocolConnectionStringBuilder
-	 * instance with property setters.
-	 */
-	public MemoryProtocolConnectionStringBuilder addMemoryProtocol() {
-		cb.beginProtocol("mem");
-		return new MemoryProtocolConnectionStringBuilder(this);
-	}
-
-	/**
-	 * Adds Tcp protocol, returns TcpProtocolConnectionStringBuilder
-	 * instance with property setters.
-	 */
-	public TcpProtocolConnectionStringBuilder addTcpProtocol() {
-		cb.beginProtocol("tcp");
-		return new TcpProtocolConnectionStringBuilder(this);
-	}
-
-	/**
-	 * Adds Text protocol, returns TextProtocolConnectionStringBuilder
-	 * instance with property setters.
-	 */
-	public TextProtocolConnectionStringBuilder addTextProtocol() {
-		cb.beginProtocol("text");
-		return new TextProtocolConnectionStringBuilder(this);
-	}
-
-	/**
-	 * Builds the resulting connection string.
-	 */
-	public String build() {
-		return cb.getConnections();
-	}
-}
->>>>>>> 4b896c40
+package com.gurock.smartinspect.connections.builder;
+
+import com.gurock.smartinspect.connections.ConnectionsBuilder;
+
+/**
+ * Class for convenient composition of the connection string.
+ * Employs fluent interface pattern.
+ * <p>
+ * Examples:
+ * <pre>
+ * // TCP protocol:
+ * si.setConnections(
+ *     (new ConnectionStringBuilder()).addTcpProtocol()
+ *         .setHost("localhost")
+ *         .setReconnect(true)
+ *         .and().build()
+ * );
+ *
+ * // File protocol:
+ * si.setConnections(
+ *     (new ConnectionStringBuilder()).addFileProtocol()
+ *         .setFilename("log.sil")
+ *         .and().build()
+ * );
+ * </pre>
+ */
+public class ConnectionStringBuilder {
+	protected ConnectionsBuilder cb = new ConnectionsBuilder();
+
+	/**
+	 * Adds Pipe protocol, returns PipeProtocolConnectionStringBuilder instance with property setters.
+	 */
+	public PipeProtocolConnectionStringBuilder addPipeProtocol() {
+		cb.beginProtocol("pipe");
+		return new PipeProtocolConnectionStringBuilder(this);
+	}
+
+	/**
+	 * Adds File protocol, returns FileProtocolConnectionStringBuilder
+	 * instance with property setters.
+	 */
+	public FileProtocolConnectionStringBuilder addFileProtocol() {
+		cb.beginProtocol("file");
+		return new FileProtocolConnectionStringBuilder(this);
+	}
+
+	/**
+	 * Adds Memory protocol. Returns a MemoryProtocolConnectionStringBuilder
+	 * instance with property setters.
+	 */
+	public MemoryProtocolConnectionStringBuilder addMemoryProtocol() {
+		cb.beginProtocol("mem");
+		return new MemoryProtocolConnectionStringBuilder(this);
+	}
+
+	/**
+	 * Adds Tcp protocol, returns TcpProtocolConnectionStringBuilder
+	 * instance with property setters.
+	 */
+	public TcpProtocolConnectionStringBuilder addTcpProtocol() {
+		cb.beginProtocol("tcp");
+		return new TcpProtocolConnectionStringBuilder(this);
+	}
+
+	/**
+	 * Adds Text protocol, returns TextProtocolConnectionStringBuilder
+	 * instance with property setters.
+	 */
+	public TextProtocolConnectionStringBuilder addTextProtocol() {
+		cb.beginProtocol("text");
+		return new TextProtocolConnectionStringBuilder(this);
+	}
+
+	/**
+	 * Builds the resulting connection string.
+	 */
+	public String build() {
+		return cb.getConnections();
+	}
+}